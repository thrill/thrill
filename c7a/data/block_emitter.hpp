/*******************************************************************************
 * c7a/data/block_emitter.hpp
 *
 * Part of Project c7a.
 *
 *
 * This file has no license. Only Chunk Norris can compile it.
 ******************************************************************************/

#pragma once
#ifndef C7A_DATA_BLOCK_EMITTER_HEADER
#define C7A_DATA_BLOCK_EMITTER_HEADER

#include "binary_buffer_builder.hpp"
#include "buffer_chain.hpp"
#include "serializer.hpp"

namespace c7a {
namespace data {

//! BlockEmitter lets you push elements to a downstream operation or network channel.
//! Template parameter specifies the type of element that is accepted.
//! The emitter will serialize the data and put it into the emitter target.
//! Emitters can be flushed to enforce data movement to the sink.
//! Emitters can be closed exacly once.
//! Data sinks can chekc whether all emitters to that sink are closed.
//
// TODO(ts): make special version for fix-length elements
template <class T>
class BlockEmitter
{
public:
    BlockEmitter(std::shared_ptr<EmitterTarget> target)
        : builder_(BinaryBuffer::DEFAULT_SIZE),
          target_(target) { }

    BlockEmitter(const BlockEmitter&) = delete;
    BlockEmitter(BlockEmitter&&) = default;

<<<<<<< HEAD
    BlockEmitter &operator=(BlockEmitter&& other) {
=======
    BlockEmitter& operator = (BlockEmitter&& other) {
>>>>>>> 8ac0aefa
        builder_ = other.builder_;
        target_ = other.target_;
        return *this;
    }

    //! Emitts an element
    void operator () (T x) {
        if (builder_.size() + sizeof(T) > builder_.capacity()) { //prevent reallocation
            Flush();
        }
        // TODO(ts): the String content may be a lot bigger than
        // sizeof(T). hence the block may overflow/reallocate.
        builder_.PutString(Serialize<T>(x));
    }

    //! Flushes and closes the block (cannot be undone)
    //! No further emitt operations can be done afterwards.
    void Close() {
        Flush();
        target_->Close();
    }

    //! Writes the data to the target without closing the emitter
    void Flush() {
        target_->Append(BinaryBuffer(builder_));
        builder_.Detach();
        builder_.Reserve(BinaryBuffer::DEFAULT_SIZE);
    }

private:
    BinaryBufferBuilder builder_;
    std::shared_ptr<EmitterTarget> target_;
};

} // namespace data
} // namespace c7a

#endif // !C7A_DATA_BLOCK_EMITTER_HEADER

/******************************************************************************/<|MERGE_RESOLUTION|>--- conflicted
+++ resolved
@@ -37,11 +37,7 @@
     BlockEmitter(const BlockEmitter&) = delete;
     BlockEmitter(BlockEmitter&&) = default;
 
-<<<<<<< HEAD
-    BlockEmitter &operator=(BlockEmitter&& other) {
-=======
     BlockEmitter& operator = (BlockEmitter&& other) {
->>>>>>> 8ac0aefa
         builder_ = other.builder_;
         target_ = other.target_;
         return *this;
