/*******************************************************************************
 * c7a/data/block_writer.hpp
 *
 * Part of Project c7a.
 *
 * Copyright (C) 2015 Timo Bingmann <tb@panthema.net>
 *
 * This file has no license. Only Chunk Norris can compile it.
 ******************************************************************************/

#pragma once
#ifndef C7A_DATA_BLOCK_WRITER_HEADER
#define C7A_DATA_BLOCK_WRITER_HEADER

#include <c7a/common/config.hpp>
#include <c7a/common/item_serializer_tools.hpp>
#include <c7a/data/block.hpp>
#include <c7a/data/block_sink.hpp>
#include <c7a/data/serializer.hpp>

#include <algorithm>
#include <string>

namespace c7a {
namespace data {

//! \addtogroup data Data Subsystem
//! \{

/*!
 * BlockWriter contains a temporary Block object into which a) any serializable
 * item can be stored or b) any arbitrary integral data can be appended. It
 * counts how many serializable items are stored and the offset of the first new
 * item. When a Block is full it is emitted to an attached BlockSink, like a
 * File, a ChannelSink, etc. for further delivery. The BlockWriter takes care of
 * segmenting items when a Block is full.
 */
template <size_t BlockSize>
class BlockWriterBase
    : public common::ItemWriterToolsBase<BlockWriterBase<BlockSize> >
{
public:
    static const bool self_verify = common::g_self_verify;

    using Byte = unsigned char;
    using Block = data::Block<BlockSize>;
    using BlockPtr = std::shared_ptr<Block>;

    using BlockSink = data::BlockSink<BlockSize>;

    //! Start build (appending blocks) to a File
    explicit BlockWriterBase(BlockSink* sink)
        : sink_(sink) {
        AllocateBlock();
    }

    //! non-copyable: delete copy-constructor
    BlockWriterBase(const BlockWriterBase&) = delete;
    //! non-copyable: delete assignment operator
    BlockWriterBase& operator = (const BlockWriterBase&) = delete;

    //! move-constructor
    BlockWriterBase(BlockWriterBase&&) = default;
    //! move-assignment
    BlockWriterBase& operator = (BlockWriterBase&&) = default;

    //! On destruction, the last partial block is flushed.
    ~BlockWriterBase() {
        if (block_)
            Close();
    }

    //! Explicitly close the writer
    void Close() {
        if (!closed_) { //potential race condition
            closed_ = true;
            if (current_ != block_->begin() || nitems_) {
                FlushBlock();
                nitems_ = 0;
                block_ = BlockPtr();
                current_ = nullptr;
            }
            if (sink_)
                sink_->Close();
        }
    }

    //! Flush the current block (only really meaningful for a network sink).
    void Flush() {
        FlushBlock();
        AllocateBlock();
    }

    //! Return whether an actual BlockSink is attached.
    bool IsValid() const { return sink_ != nullptr; }

    //! \name Appending (Generic) Serializable Items
    //! \{

    //! Mark beginning of an item.
    BlockWriterBase & MarkItem() {
        if (nitems_ == 0)
            first_offset_ = current_ - block_->begin();

        ++nitems_;

        return *this;
    }

    //! operator() appends a complete item
    template <typename T>
    BlockWriterBase& operator () (const T& x) {
        assert(!closed_);
        MarkItem();
<<<<<<< HEAD
        Serialize<BlockWriter, T>(x, *this);
=======
        if (self_verify) {
            // for self-verification, prefix T with its hash code
            Put(typeid(T).hash_code());
        }
        Serializer<BlockWriterBase, T>::serialize(x, *this);
>>>>>>> b4d6d3e6
        return *this;
    }

    //! \}

    //! \name Appending Write Functions
    //! \{

    //! Append a memory range to the block
    BlockWriterBase & Append(const void* data, size_t size) {
        assert(!closed_);

        const Byte* cdata = reinterpret_cast<const Byte*>(data);

        while (current_ + size > end_) {
            // partial copy of beginning of buffer
            size_t partial_size = end_ - current_;
            std::copy(cdata, cdata + partial_size, current_);

            cdata += partial_size;
            size -= partial_size;
            current_ += partial_size;

            FlushBlock();
            AllocateBlock();
        }

        // copy remaining bytes.
        std::copy(cdata, cdata + size, current_);
        current_ += size;

        return *this;
    }

    //! Append a single byte to the block
    BlockWriterBase & PutByte(Byte data) {
        assert(!closed_);

        if (current_ < end_) {
            *current_++ = data;
        }
        else {
            FlushBlock();
            AllocateBlock();
            *current_++ = data;
        }
        return *this;
    }

    //! Append to contents of a std::string, excluding the null (which isn't
    //! contained in the string size anyway).
    BlockWriterBase & Append(const std::string& str) {
        return Append(str.data(), str.size());
    }

    //! Put (append) a single item of the template type T to the buffer. Be
    //! careful with implicit type conversions!
    template <typename Type>
    BlockWriterBase & Put(const Type& item) {
        static_assert(std::is_pod<Type>::value,
                      "You only want to Put() POD types as raw values.");

        return Append(&item, sizeof(item));
    }

    //! \}

protected:
    //! Allocate a new block (overwriting the existing one).
    void AllocateBlock() {
        block_ = std::make_shared<Block>();
        current_ = block_->begin();
        end_ = block_->end();
        nitems_ = 0;
        first_offset_ = 0;
    }

    //! Flush the currently created block into the underlying File.
    void FlushBlock() {
        sink_->AppendBlock(block_, current_ - block_->begin(),
                           nitems_, first_offset_);
    }

    //! current block, already allocated as shared ptr, since we want to use
    //! make_shared.
    BlockPtr block_;

    //! current write pointer into block.
    Byte* current_;

    //! current end of block pointer. this is == block_.end(), just one
    //! indirection less.
    Byte* end_;

    //! number of items in current block
    size_t nitems_;

    //! offset of first item
    size_t first_offset_;

    //! file or stream sink to output blocks to.
    BlockSink* sink_;

    //! Flag if Close was called explicitly
    bool closed_ = false;
};

//! BlockWriter with defaut block size.
using BlockWriter = BlockWriterBase<data::default_block_size>;

//! \}

} // namespace data
} // namespace c7a

#endif // !C7A_DATA_BLOCK_WRITER_HEADER

/******************************************************************************/<|MERGE_RESOLUTION|>--- conflicted
+++ resolved
@@ -112,15 +112,11 @@
     BlockWriterBase& operator () (const T& x) {
         assert(!closed_);
         MarkItem();
-<<<<<<< HEAD
-        Serialize<BlockWriter, T>(x, *this);
-=======
         if (self_verify) {
             // for self-verification, prefix T with its hash code
             Put(typeid(T).hash_code());
         }
-        Serializer<BlockWriterBase, T>::serialize(x, *this);
->>>>>>> b4d6d3e6
+        Serialize<BlockWriterBase, T>(x, *this);
         return *this;
     }
 
