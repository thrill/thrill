--- conflicted
+++ resolved
@@ -371,16 +371,8 @@
         return Type(*reinterpret_cast<const Type*>(s.data()));
     }
 };
-<<<<<<< HEAD
 }                                                // namespace serializers
-=======
-
-template <>
-struct Impl<std::pair<int, int> >: public GenericImpl<std::pair<int, int> >
-{ };
-
-} // namespace serializers
->>>>>>> 3e237743
+
 
 //! Serialize the type to std::string
 template <class T>
