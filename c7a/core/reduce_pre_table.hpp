/*******************************************************************************
 * c7a/core/reduce_pre_table.hpp
 *
 * Hash table with support for reduce and partitions.
 *
 * Part of Project c7a.
 *
<<<<<<< HEAD
 * Copyright (C) 2015 Matthias Stumpp <mstumpp@gmail.com>
=======
 * Copyright (C) 2015 Alexander Noe <aleexnoe@gmail.com>
>>>>>>> 6fd821c1
 *
 * This file has no license. Only Chunk Norris can compile it.
 ******************************************************************************/

#pragma once
#ifndef C7A_CORE_REDUCE_PRE_TABLE_HEADER
#define C7A_CORE_REDUCE_PRE_TABLE_HEADER

#include <c7a/api/function_traits.hpp>
#include <c7a/data/manager.hpp>

#include <map>
#include <iostream>
#include <c7a/common/logger.hpp>
#include <string>
#include <vector>
#include <stdexcept>
#include <array>
#include <deque>
#include <utility>

namespace c7a {
namespace core {
template <typename KeyExtractor, typename ReduceFunction, typename EmitterFunction,
          size_t TargetBlockSize = 1024 * 1024>
class ReducePreTable
{

    static const bool debug = false;

    using Key = typename FunctionTraits<KeyExtractor>::result_type;

    using Value = typename FunctionTraits<ReduceFunction>::result_type;

    typedef std::pair<Key, Value> KeyValuePair;

public:
    struct hash_result
    {
    public:
        //! which partition number the item belongs to.
        size_t partition_id;
        //! index within the partition's sub-hashtable of this item
        size_t partition_offset;
        //! index within the whole hashtable
        size_t global_index;

        hash_result(size_t p_id, size_t p_off, size_t g_id) {
            partition_id = p_id;
            partition_offset = p_off;
            global_index = g_id;
        }       
    };

protected:
    //! template for constexpr max, because std::max is not good enough.
    template <typename T>
    constexpr
    static const T & max(const T& a, const T& b) {
        return a > b ? a : b;
    }

    //! calculate number of items such that each BucketBlock has about 1 MiB of
    //! size, or at least 8 items.
    static constexpr size_t block_size_ =
        max<size_t>(8, TargetBlockSize / sizeof(KeyValuePair));

    //! Block holding reduce key/value pairs.
    struct BucketBlock {
        //! number of _used_/constructed items in this block. next is unused if
        //! size != block_size.
        size_t       size;

        //! link of linked list to next block
        BucketBlock  * next;

        //! memory area of items
        KeyValuePair items[block_size_];

        //! helper to destroy all allocated items
        void         destroy_items() {
            for (KeyValuePair* i = items; i != items + size; ++i)
                i->~KeyValuePair();
        }
    };

public:
    
    typedef std::function<hash_result(Key, ReducePreTable*)> HashFunction;

    ReducePreTable(size_t num_partitions, size_t num_buckets_init_scale,
                   size_t num_buckets_resize_scale,
                   size_t max_num_items_per_bucket, size_t max_num_items_table,
                   KeyExtractor key_extractor, ReduceFunction reduce_function,
                   std::vector<EmitterFunction>& emit,
                   HashFunction hash_function
                   = [](Key v, ReducePreTable* ht) {
                           size_t hashed = std::hash<Key>() (v);

                           size_t partition_offset = hashed %
                               ht->num_buckets_per_partition_;
                           size_t partition_id = hashed % ht->num_partitions_;
                           size_t global_index = partition_id * 
                               ht->num_buckets_per_partition_ +
                               partition_offset;
                           hash_result hr(partition_id, partition_offset, global_index);
                           return hr;
                   }
        )
        : num_partitions_(num_partitions),
          num_buckets_init_scale_(num_buckets_init_scale),
          num_buckets_resize_scale_(num_buckets_resize_scale),
          max_num_items_per_bucket_(max_num_items_per_bucket),
          max_num_items_table_(max_num_items_table),
          key_extractor_(key_extractor),
          reduce_function_(reduce_function),
          emit_(std::move(emit)),
          hash_function_(hash_function)
    {
        init();
    }

    ReducePreTable(size_t partition_size,
                   KeyExtractor key_extractor,
                   ReduceFunction reduce_function,
                   std::vector<EmitterFunction>& emit,
                   HashFunction hash_function
                   = [](Key v, ReducePreTable* ht) {
                           size_t hashed = std::hash<Key>() (v);

                           size_t partition_offset = hashed %
                               ht->num_buckets_per_partition_;
                           size_t partition_id = hashed % ht->num_partitions_;
                           size_t global_index = partition_id * 
                               ht->num_buckets_per_partition_ +
                               partition_offset;
                           hash_result hr(partition_id, partition_offset, global_index);
                           return hr;
                       }
        )
        : num_partitions_(partition_size),
          key_extractor_(key_extractor),
          reduce_function_(reduce_function),
          emit_(std::move(emit)),
          hash_function_(hash_function)
    {
        init();
    }

    //! non-copyable: delete copy-constructor
    ReducePreTable(const ReducePreTable&) = delete;
    //! non-copyable: delete assignment operator
    ReducePreTable& operator = (const ReducePreTable&) = delete;

    ~ReducePreTable() {
        // destroy all block chains
        for (BucketBlock* b_block : vector_)
        {
            BucketBlock* current = b_block;
            while (current != NULL)
            {
                // destroy block and advance to next
                BucketBlock* next = current->next;
                current->destroy_items();
                operator delete (current);
                current = next;
            }
        }
    }

    void init() {
        sLOG << "creating reducePreTable with" << emit_.size() << "output emiters";
        for (size_t i = 0; i < emit_.size(); i++)
            emit_stats_.push_back(0);

        num_buckets_ = num_partitions_ * num_buckets_init_scale_;
        if (num_partitions_ > num_buckets_ &&
            num_buckets_ % num_partitions_ != 0) {
            throw std::invalid_argument("partition_size must be less than or equal to num_buckets "
                                        "AND partition_size a divider of num_buckets");
        }
        num_buckets_per_partition_ = num_buckets_ / num_partitions_;

        vector_.resize(num_buckets_, NULL);
        items_per_partition_.resize(num_partitions_, 0);
    }

    /*!
     * Inserts a key/value pair.
     *
     * Optionally, this may be reduce using the reduce function
     * in case the key already exists.
     */
    void Insert(Value&& p) {
        Key key = key_extractor_(p);

        hash_result h = hash_function_(key, this);

        LOG << "key: " << key << " to bucket id: " << h.global_index;

        size_t num_items_bucket = 0;
        BucketBlock* current = vector_[h.global_index];

        while (current != NULL)
        {
            // iterate over valid items in a block
            for (KeyValuePair* bi = current->items;
                 bi != current->items + current->size; ++bi)
            {
                // if item and key equals, then reduce.
                if (key == bi->first)
                {
                    LOG << "match of key: " << key
                        << " and " << bi->first << " ... reducing...";

                    bi->second = reduce_function_(bi->second, p);

                    LOG << "...finished reduce!";
                    return;
                }

                // increase num items in bucket for visited item
                num_items_bucket++;
            }

            if (current->next == NULL)
                break;

            current = current->next;
        }

        // have an item that needs to be added.

        if (current == NULL ||
            current->size == block_size_)
        {
            // allocate a new block of uninitialized items, prepend to bucket
            current =
                static_cast<BucketBlock*>(operator new (sizeof(BucketBlock)));

            current->size = 0;
            current->next = vector_[h.global_index];
            vector_[h.global_index] = current;
        }

        // in-place construct/insert new item in current bucket block
        new (current->items + current->size++)KeyValuePair(key, std::move(p));

        // increase counter for partition
        items_per_partition_[h.partition_id]++;
        // increase total counter
        table_size_++;

        // increase num items in bucket for inserted item
        num_items_bucket++;

        if (table_size_ > max_num_items_table_)
        {
            FlushLargestPartition();
        }

        if (num_items_bucket > max_num_items_per_bucket_)
        {
            ResizeUp();
        }
    }

    /*!
     * Flushes all items.
     */
    void Flush() {
        LOG << "Flushing all items";

        // retrieve items
        for (size_t i = 0; i < num_partitions_; i++)
        {
            FlushPartition(i);
        }

        LOG << "Flushed all items";
    }

    /*!
     * Retrieves all items belonging to the partition
     * having the most items. Retrieved items are then forward
     * to the provided emitter.
     */
    void FlushLargestPartition() {
        static const bool debug = false;

        LOG << "Flushing items of largest partition";

        // get partition with max size
        size_t p_size_max = 0;
        size_t p_idx = 0;
        for (size_t i = 0; i < num_partitions_; i++)
        {
            if (items_per_partition_[i] > p_size_max)
            {
                p_size_max = items_per_partition_[i];
                p_idx = i;
            }
        }

        LOG << "currMax: "
            << p_size_max
            << " currentIdx: "
            << p_idx
            << " currentIdx*p_size: "
            << p_idx * num_buckets_per_partition_
            << " CurrentIdx*p_size+p_size-1 "
            << p_idx * num_buckets_per_partition_ + num_buckets_per_partition_ - 1;

        LOG << "Largest patition id: "
            << p_idx;

        FlushPartition(p_idx);

        LOG << "Flushed items of largest partition";
    }

    /*!
     * Flushes all items of a partition.
     */
    void FlushPartition(size_t partition_id) {
        LOG << "Flushing items of partition with id: "
            << partition_id;

        for (size_t i = partition_id * num_buckets_per_partition_;
             i < partition_id * num_buckets_per_partition_ + num_buckets_per_partition_; i++)
        {
            BucketBlock* current = vector_[i];

            while (current != NULL)
            {
                for (KeyValuePair* bi = current->items;
                     bi != current->items + current->size; ++bi)
                {
                    emit_[partition_id](std::move(*bi));
                }

                // destroy block and advance to next
                BucketBlock* next = current->next;
                current->destroy_items();
                operator delete (current);
                current = next;
            }

            vector_[i] = NULL;
        }

        // reset total counter
        table_size_ -= items_per_partition_[partition_id];
        // reset partition specific counter
        items_per_partition_[partition_id] = 0;
        // flush elements pushed into emitter
        emit_[partition_id].Flush();

        LOG << "Flushed items of partition with id: "
            << partition_id;
    }

    /*!
     * Returns the total num of items.
     */
    size_t Size() {
        return table_size_;
    }

    /*!
     * Returns the total num of buckets.
     */
    size_t NumBuckets() {
        return num_buckets_;
    }

	/*!
	 * Returns the number of buckets per partition.
	 */
	size_t NumBucketsPerPartition() {
        return num_buckets_per_partition_;
    }

	/*!
	 * Returns the number of partitions.
	 */
	size_t NumPartitions() {
        return num_partitions_;
    }



    /*!
     * Returns the size of a partition referenzed by partition_id.
     */
    size_t PartitionSize(size_t partition_id) {
        return items_per_partition_[partition_id];
    }

    /*!
     * Sets the maximum size of the hash table. We don't want to push 2vt
     * elements before flush happens.
     */
    void SetMaxSize(size_t size) {
        max_num_items_table_ = size;
    }

    /*!
     * Closes all emitter
     */
    void CloseEmitter() {
        sLOG << "emit stats: ";
        unsigned int i = 0;
        for (auto& e : emit_) {
            e.Close();
            sLOG << "emitter " << i << " pushed " << emit_stats_[i++];
        }
    }

    /*!
     * Resizes the table by increasing the number of buckets using some
     * resize scale factor. All items are rehashed as part of the operation.
     */
    void ResizeUp() {
        LOG << "Resizing";
        num_buckets_ *= num_buckets_resize_scale_;
        num_buckets_per_partition_ = num_buckets_ / num_partitions_;
        // reset items_per_partition and table_size
        std::fill(items_per_partition_.begin(), items_per_partition_.end(), 0);
        table_size_ = 0;

        // move old hash array
        std::vector<BucketBlock*> vector_old;
        std::swap(vector_old, vector_);

        // init new hash array
        vector_.resize(num_buckets_, NULL);

        // rehash all items in old array
        for (BucketBlock* b_block : vector_old)
        {
            BucketBlock* current = b_block;
            while (current != NULL)
            {
                for (KeyValuePair* bi = current->items;
                     bi != current->items + current->size; ++bi)
                {
                    Insert(std::move(bi->second));
                }

                // destroy block and advance to next
                BucketBlock* next = current->next;
                current->destroy_items();
                operator delete (current);
                current = next;
            }
        }
        LOG << "Resized";
    }

    /*!
     * Removes all items in the table, but NOT flushing them.
     */
    void Clear() {
        LOG << "Clearing";

        for (BucketBlock* b_block : vector_)
        {
            BucketBlock* current = b_block;
            while (current != NULL)
            {
                // destroy block and advance to next
                BucketBlock* next = current->next;
                current->destroy_items();
                operator delete (current);
                current = next;
            }
            b_block = NULL;
        }

        std::fill(items_per_partition_.begin(), items_per_partition_.end(), 0);
        table_size_ = 0;
        LOG << "Cleared";
    }

    /*!
     * Removes all items in the table, but NOT flushing them.
     */
    void Reset() {
        LOG << "Resetting";
        num_buckets_ = num_partitions_ * num_buckets_init_scale_;
        num_buckets_per_partition_ = num_buckets_ / num_partitions_;

        for (BucketBlock*& b_block : vector_)
        {
            BucketBlock* current = b_block;
            while (current != NULL)
            {
                // destroy block and advance to next
                BucketBlock* next = current->next;
                current->destroy_items();
                operator delete (current);
                current = next;
            }
            b_block = NULL;
        }

        vector_.resize(num_buckets_, NULL);
        std::fill(items_per_partition_.begin(), items_per_partition_.end(), 0);
        table_size_ = 0;
        LOG << "Resetted";
    }

    /*!
     * Prints content of hash table.
     */
    void Print() {
        LOG << "Printing";

        for (int i = 0; i < num_buckets_; i++)
        {
            if (vector_[i] == NULL)
            {
                LOG << "bucket id: "
                    << i
                    << " empty";
                continue;
            }

            std::string log = "";

            BucketBlock* current = vector_[i];
            while (current != NULL)
            {
                log += "block: ";

                for (KeyValuePair* bi = current->items;
                     bi != current->items + current->size; ++bi)
                {
                    log += "(";
                    log += bi->first;
                    log += ", ";
                    //log += bucket_item.second; // TODO(ms): How to convert Value to a string?
                    log += ") ";
                }
                current = current->next;
            }

            LOG << "bucket id: "
                << i
                << " "
                << log;
        }

        return;
    }

private:
    size_t num_partitions_;                   // partition size

    size_t num_buckets_;                      // num buckets

    size_t num_buckets_per_partition_;        // num buckets per partition

    size_t num_buckets_init_scale_ = 10;      // set number of buckets per partition based on num_partitions
    // multiplied with some scaling factor, must be equal to or greater than 1

    size_t num_buckets_resize_scale_ = 2;     // resize scale on max_num_items_per_bucket_

    size_t max_num_items_per_bucket_ = 256;   // max num of items per bucket before resize

    std::vector<size_t> items_per_partition_; // num items per partition

    size_t table_size_ = 0;                   // total number of items

    size_t max_num_items_table_ = 1048576;    // max num of items before spilling of largest partition

    KeyExtractor key_extractor_;

    ReduceFunction reduce_function_;
    std::vector<EmitterFunction> emit_;
    std::vector<int> emit_stats_;
                   
    std::vector<BucketBlock*> vector_;

    HashFunction hash_function_;

};

} // namespace core
} // namespace c7a

#endif // !C7A_CORE_REDUCE_PRE_TABLE_HEADER

/******************************************************************************/<|MERGE_RESOLUTION|>--- conflicted
+++ resolved
@@ -5,11 +5,8 @@
  *
  * Part of Project c7a.
  *
-<<<<<<< HEAD
  * Copyright (C) 2015 Matthias Stumpp <mstumpp@gmail.com>
-=======
  * Copyright (C) 2015 Alexander Noe <aleexnoe@gmail.com>
->>>>>>> 6fd821c1
  *
  * This file has no license. Only Chunk Norris can compile it.
  ******************************************************************************/
