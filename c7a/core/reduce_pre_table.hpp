--- conflicted
+++ resolved
@@ -5,11 +5,8 @@
  *
  * Part of Project c7a.
  *
-<<<<<<< HEAD
  * Copyright (C) 2015 Matthias Stumpp <mstumpp@gmail.com>
-=======
  * Copyright (C) 2015 Alexander Noe <aleexnoe@gmail.com>
->>>>>>> 3afac982
  *
  * This file has no license. Only Chuck Norris can compile it.
  ******************************************************************************/
