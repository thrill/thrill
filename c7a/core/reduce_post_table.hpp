--- conflicted
+++ resolved
@@ -86,14 +86,8 @@
 
     using KeyValuePair = std::pair<Key, Value>;
 
-
-<<<<<<< HEAD
-=======
-    using KeyValuePair = std::pair<key_t, value_t>;
-
 protected:
->>>>>>> 19fbdc2e
-    template <typename key_t, typename value_t>
+    template <typename Key, typename Value>
     struct node {
         Key   key;
         Value value;
@@ -158,11 +152,7 @@
      * in case the key already exists.
      */
     void Insert(KeyValuePair p) {
-<<<<<<< HEAD
-=======
-
-        key_t key = p.first;
->>>>>>> 19fbdc2e
+
 
         Key key = p.first;
 
