/*******************************************************************************
 * c7a/core/reduce_post_table.hpp
 *
 * Hash table with support for reduce and partitions.
 *
 * Part of Project c7a.
 *
 * Copyright (C) 2015 Matthias Stumpp <mstumpp@gmail.com>
 * Copyright (C) 2015 Alexander Noe <aleexnoe@gmail.com>
 *
 * This file has no license. Only Chunk Norris can compile it.
 ******************************************************************************/

#pragma once
#ifndef C7A_CORE_REDUCE_POST_TABLE_HEADER
#define C7A_CORE_REDUCE_POST_TABLE_HEADER

#include <c7a/common/function_traits.hpp>
#include <c7a/common/logger.hpp>
#include <c7a/data/block_writer.hpp>

#include <string>
#include <utility>
#include <vector>

namespace c7a {
namespace core {

template <bool, typename T, typename Key, typename Value, typename Table>
struct FlushImpl;

template <typename T, typename Key, typename Value, typename Table>
struct FlushImpl<true, T, Key, Value, Table>{
    void FlushToAll(std::vector<T>* vector_, size_t num_buckets_,
                    size_t begin_local_index_, size_t end_local_index_,
                    Table* table, Value neutral_element_) {
        // retrieve items

        std::vector<Value> elements_to_emit
<<<<<<< HEAD
            (max_local_index_ - min_local_index_, neutral_element_);
=======
            (end_local_index_ - begin_local_index_, neutral_element_);
>>>>>>> e415f565

        for (size_t i = 0; i < num_buckets_; i++) {
            if ((*vector_)[i] != nullptr) {
                T curr_node = (*vector_)[i];
                do {
                    elements_to_emit[curr_node->key - begin_local_index_] =
                        curr_node->value;
                    auto del = curr_node;
                    curr_node = curr_node->next;
                    delete del;
                } while (curr_node != nullptr);

                (*vector_)[i] = nullptr;                         //TODO(ms) I can't see deallocation of the nodes. Is that done somewhere else?
            }
        }

        size_t index = min_local_index_;
        for (auto element_to_emit : elements_to_emit) {        
            table->EmitAll(std::make_pair(index++, element_to_emit));
        }
        assert(index == max_local_index_);
    }
};

template <typename T, typename Key, typename Value, typename Table>
struct FlushImpl<false, T, Key, Value, Table>{
    void FlushToAll(std::vector<T>* vector_, size_t num_buckets_,
                    size_t, size_t, Table* table, Value) {
        for (size_t i = 0; i < num_buckets_; i++) {
            if ((*vector_)[i] != nullptr) {
                T curr_node = (*vector_)[i];
                do {
                    table->EmitAll(std::make_pair(curr_node->key, curr_node->value));
                    auto del = curr_node;
                    curr_node = curr_node->next;
                    delete del;
                } while (curr_node != nullptr);

                (*vector_)[i] = nullptr;                         //TODO(ms) I can't see deallocation of the nodes. Is that done somewhere else?
            }
        }
    }
};

template <bool, typename EmitterType, typename ValueType, typename SendType>
struct EmitImpl;

template <typename EmitterType, typename ValueType, typename SendType>
struct EmitImpl<true, EmitterType, ValueType, SendType> {
    void EmitElement(ValueType ele, std::vector<EmitterType> emitters) {
       for (auto& emitter : emitters) {
           emitter(ele);
        } 
    }
};

template <typename EmitterType, typename ValueType, typename SendType>
struct EmitImpl<false, EmitterType, ValueType, SendType> {
    void EmitElement(ValueType ele, std::vector<EmitterType> emitters) {
       for (auto& emitter : emitters) {
           emitter(ele.second);
        } 
    }
};



template <typename ValueType,
          typename KeyExtractor,
          typename ReduceFunction,
          const bool ToIndex = false,
          const bool SendPair = false>
class ReducePostTable
{
public:
    static const bool debug = false;

    using Key = typename common::FunctionTraits<KeyExtractor>::result_type;

    using Value = typename common::FunctionTraits<ReduceFunction>::result_type;

    using KeyValuePair = std::pair<Key, Value>;

protected:
    template <typename Key, typename Value>
    struct node {
        Key   key;
        Value value;
        node  * next;
    };

public:
    typedef std::function<size_t(Key, ReducePostTable*)> HashFunction;

    typedef std::function<void(const ValueType&)> EmitterFunction;

    ReducePostTable(size_t num_buckets, size_t num_buckets_resize_scale,
                    size_t max_num_items_per_bucket, size_t max_num_items_table,
                    KeyExtractor key_extractor, ReduceFunction reduce_function,
                    std::vector<EmitterFunction>& emit,
                    HashFunction hash_function = [](Key key,
                                                    ReducePostTable* pt) {
                                                     return std::hash<Key>() (key) % pt->num_buckets_;
                                                 },
                    size_t begin_local_index = 0,
                    size_t end_local_index = 0,
                    Value neutral_element = Value()
                    )
        : num_buckets_init_scale_(num_buckets),
          num_buckets_resize_scale_(num_buckets_resize_scale),
          max_num_items_per_bucket_(max_num_items_per_bucket),
          max_num_items_table_(max_num_items_table),
          key_extractor_(key_extractor),
          reduce_function_(reduce_function),
          emit_(std::move(emit)),
          hash_function_(hash_function),
          begin_local_index_(begin_local_index),
          end_local_index_(end_local_index),
          neutral_element_(neutral_element)
    {
        init();
    }

    ReducePostTable(KeyExtractor key_extractor,
                    ReduceFunction reduce_function,
                    std::vector<EmitterFunction>& emit,
                    HashFunction hash_function = [](Key key,
                                                    ReducePostTable* pt) {
                                                     return std::hash<Key>() (key) % pt->num_buckets_;
                                                 },
                    size_t begin_local_index = 0,
                    size_t end_local_index = 0,
                    Value neutral_element = Value()
                    )
        : key_extractor_(key_extractor),
          reduce_function_(reduce_function),
          emit_(std::move(emit)),
          hash_function_(hash_function),
          begin_local_index_(begin_local_index),
          end_local_index_(end_local_index),
          neutral_element_(neutral_element)
    {
        init();
    }

    ~ReducePostTable() { }

    void init() {
        num_buckets_ = num_buckets_init_scale_;
        vector_.resize(num_buckets_, nullptr);
    }

    void Insert(const Value& p) {
        Key key = key_extractor_(p);
        Insert(std::make_pair(key, p));
    }

    /*!
     * Inserts a key/value pair.
     *
     * Optionally, this may be reduce using the reduce function
     * in case the key already exists.
     */
    void Insert(const KeyValuePair& p) {

        size_t hashed_key = hash_function_(p.first, this);

        LOG << "key: "
            << p.first
            << " to idx: "
            << hashed_key;

        // TODO(ms): the first nullptr case is identical. remove and use null as
        // sentinel.

        assert(hashed_key < vector_.size());

        // bucket is empty
        if (vector_[hashed_key] == nullptr) {
            LOG << "bucket empty, inserting...";

            node<Key, Value>* n = new node<Key, Value>;
            n->key = p.first;
            n->value = p.second;
            n->next = nullptr;
            vector_[hashed_key] = n;

            // increase total counter
            table_size_++;
        }
        else {
            LOG << "bucket not empty, checking if key already exists...";

            // check if item with same key
            node<Key, Value>* curr_node = vector_[hashed_key];
            do {
                if (p.first == curr_node->key) {
                    LOG << "match of key: "
                        << p.first
                        << " and "
                        << curr_node->key
                        << " ... reducing...";

                    (*curr_node).value = reduce_function_(curr_node->value, p.second);

                    LOG << "...finished reduce!";

                    break;
                }

                curr_node = curr_node->next;
            } while (curr_node != nullptr);

            // no item found with key
            if (curr_node == nullptr) {
                LOG << "key doesn't exist, appending...";

                // insert at first pos
                node<Key, Value>* n = new node<Key, Value>;
                n->key = p.first;
                n->value = p.second;
                n->next = vector_[hashed_key];
                vector_[hashed_key] = n;

                // increase total counter
                table_size_++;

                LOG << "key appended, metrics updated!";
            }
        }

        if (table_size_ > max_num_items_table_) {
            throw std::invalid_argument("Hashtable overflown. No external memory functionality implemented yet");
        }
    }

    


    EmitImpl<SendPair, EmitterFunction,KeyValuePair, ValueType> emit_impl_;
    /*!
     * Emits element to all childs
     */
    void EmitAll(const KeyValuePair& element) {

        emit_impl_.EmitElement(element, emit_);
        
        /*for (auto& emitter : emit_) {
            if (SendPair) {
                emitter(element);
            } else {
                emitter(element.second);
            }
            }*/
    }

    /*!
     * Flushes all items.
     */
    void Flush() {

<<<<<<< HEAD
        FlushImpl<ToIndex, node<Key, Value>*, Key, Value,
                  ReducePostTable<ValueType,
                                  KeyExtractor,
                                  ReduceFunction,
                                  ToIndex,
                                  SendPair> > flush_impl;
        flush_impl.FlushToAll(&vector_, num_buckets_, min_local_index_,
                              max_local_index_, this, neutral_element_);
=======
        FlushImpl<ToIndex, node<Key, Value>*, Value,
                  ReducePostTable<KeyExtractor, ReduceFunction, ToIndex> > flush_impl;
        flush_impl.FlushToAll(&vector_, num_buckets_, begin_local_index_,
                              end_local_index_, this, neutral_element_);
>>>>>>> e415f565
        table_size_ = 0;
    }

    /*!
     * Returns the total num of items.
     */
    size_t Size() {
        return table_size_;
    }

    /*!
     * Returns the total num of buckets.
     */
    size_t NumBuckets() {
        return num_buckets_;
    }

    /*!
     * Sets the maximum size of the hash table. We don't want to push 2vt elements before flush happens.
     */
    void SetMaxSize(size_t size) {
        max_num_items_table_ = size;
    }

    /*!
     * Resizes the table by increasing the number of buckets using some
     * resize scale factor. All items are rehashed as part of the operation
     */
    void ResizeUp() {
        LOG << "Resizing";
        num_buckets_ *= num_buckets_resize_scale_;
        // init new array
        std::vector<node<Key, Value>*> vector_old = vector_;
        std::vector<node<Key, Value>*> vector_new;
        vector_new.resize(num_buckets_, nullptr);
        vector_ = vector_new;
        // rehash all items in old array
        for (auto bucket : vector_old) {
            Insert(bucket);
        }
        LOG << "Resized";
    }

    /*!
     * Removes all items in the table, but NOT flushing them.
     */
    void Clear() {
        LOG << "Clearing";
        std::fill(vector_.begin(), vector_.end(), nullptr);
        table_size_ = 0;
        LOG << "Cleared";
    }

    /*!
     * Removes all items in the table, but NOT flushing them.
     */
    void Reset() {
        LOG << "Resetting";
        num_buckets_ = num_buckets_init_scale_;
        vector_.resize(num_buckets_, nullptr);
        table_size_ = 0;
        LOG << "Resetted";
    }

    // prints content of hash table
    void Print() {
        for (size_t i = 0; i < num_buckets_; i++) {
            if (vector_[i] == nullptr) {
                LOG << "bucket "
                    << i
                    << " empty";
            }
            else {
                std::string log = "";

                // check if item with same key
                node<Key, Value>* curr_node = vector_[i];
                Value curr_item;
                do {
                    curr_item = curr_node->value;

                    log += "(";
                    //log += curr_item.second;
                    log += ") ";

                    curr_node = curr_node->next;
                } while (curr_node != nullptr);

                LOG << "bucket "
                    << i
                    << ": "
                    << log;
            }
        }

        return;
    }

private:
    // TODO(ms): reformat using doxygen-style comments

    //! num buckets
    size_t num_buckets_;

    //! set number of buckets per partition based on num_partitions
    size_t num_buckets_init_scale_ = 65536;

    // multiplied with some scaling factor, must be equal to or greater than 1

    size_t num_buckets_resize_scale_ = 2;   // resize scale on max_num_items_per_bucket_

    size_t max_num_items_per_bucket_ = 256; // max num of items per bucket before resize

    size_t table_size_ = 0;                 // total number of items

    size_t max_num_items_table_ = 1048576;  // max num of items before spilling of largest partition

    KeyExtractor key_extractor_;

    ReduceFunction reduce_function_;

    std::vector<EmitterFunction> emit_;

    std::vector<node<Key, Value>*> vector_;

    HashFunction hash_function_;

    size_t begin_local_index_;

    size_t end_local_index_;

    Value neutral_element_;
};

} // namespace core
} // namespace c7a

#endif // !C7A_CORE_REDUCE_POST_TABLE_HEADER

/******************************************************************************/<|MERGE_RESOLUTION|>--- conflicted
+++ resolved
@@ -37,11 +37,7 @@
         // retrieve items
 
         std::vector<Value> elements_to_emit
-<<<<<<< HEAD
-            (max_local_index_ - min_local_index_, neutral_element_);
-=======
             (end_local_index_ - begin_local_index_, neutral_element_);
->>>>>>> e415f565
 
         for (size_t i = 0; i < num_buckets_; i++) {
             if ((*vector_)[i] != nullptr) {
@@ -58,11 +54,11 @@
             }
         }
 
-        size_t index = min_local_index_;
+        size_t index = begin_local_index_;
         for (auto element_to_emit : elements_to_emit) {        
             table->EmitAll(std::make_pair(index++, element_to_emit));
         }
-        assert(index == max_local_index_);
+        assert(index == end_local_index_);
     }
 };
 
@@ -303,21 +299,14 @@
      */
     void Flush() {
 
-<<<<<<< HEAD
         FlushImpl<ToIndex, node<Key, Value>*, Key, Value,
                   ReducePostTable<ValueType,
                                   KeyExtractor,
                                   ReduceFunction,
                                   ToIndex,
                                   SendPair> > flush_impl;
-        flush_impl.FlushToAll(&vector_, num_buckets_, min_local_index_,
-                              max_local_index_, this, neutral_element_);
-=======
-        FlushImpl<ToIndex, node<Key, Value>*, Value,
-                  ReducePostTable<KeyExtractor, ReduceFunction, ToIndex> > flush_impl;
         flush_impl.FlushToAll(&vector_, num_buckets_, begin_local_index_,
                               end_local_index_, this, neutral_element_);
->>>>>>> e415f565
         table_size_ = 0;
     }
 
