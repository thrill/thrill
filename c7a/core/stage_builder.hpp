/*******************************************************************************
 * c7a/core/stage_builder.hpp
 *
 * Part of Project c7a.
 *
 *
 * This file has no license. Only Chunk Norris can compile it.
 ******************************************************************************/

#pragma once
#ifndef C7A_CORE_STAGE_BUILDER_HEADER
#define C7A_CORE_STAGE_BUILDER_HEADER

#include <c7a/api/dia_base.hpp>
#include <c7a/common/logger.hpp>

#include <stack>
#include <string>
#include <utility>
#include <algorithm>
#include <set>
#include <vector>

namespace c7a {
namespace core {

class Stage
{
public:
    explicit Stage(DIABase* node) : node_(node) {
        LOG << "CREATING stage" << node_->ToString() << "node" << node_;
    }
    void Run() {
        LOG << "RUNNING stage " << node_->ToString() << "node" << node_;
        node_->execute();
    }

private:    
    
    static const bool debug = false;
    DIABase* node_;
};

<<<<<<< HEAD
class StageBuilder
{
public:
    void FindStages(DIABase* action, std::vector<Stage>& stages_result) {
        LOG1 << "FINDING stages:";
        std::set<const DIABase*> stages_found;
        // Do a reverse DFS and find all stages
        std::stack<DIABase*> dia_stack;
        dia_stack.push(action);
        stages_found.insert(action);
        while (!dia_stack.empty()) {
            DIABase* curr = dia_stack.top();
            dia_stack.pop();
            stages_result.emplace_back(Stage(curr));
            const std::vector<DIABase*> parents = curr->get_parents();
            for (DIABase* p : parents) {
                // if p is not a nullpointer and p is not cached mark it and save stage
                if (p && (stages_found.find(p) == stages_found.end()) && p->state() != CACHED) {
                    dia_stack.push(p);
                    stages_found.insert(p);
                }
                else LOG1 << "OMG NULLPTR";
=======
// TODO(ch): why is this a free method?
// TODO(ch): add lots of consts, you are not changing the graph.

// Returns a list of stages of graph scope
inline void FindStages(DIABase* action, std::vector<Stage>& stages_result) {
    
    static const bool debug = false;
    LOG << "FINDING stages:";
    std::set<DIABase*> stages_found;
    // GOAL: Returns a vector with stages
    // TEMP SOLUTION: Every node is a stage

    // Do a reverse DFS and find all stages
    std::stack<DIABase*> dia_stack;
    dia_stack.push(action);
    stages_found.insert(action);
    while (!dia_stack.empty()) {
        DIABase* curr = dia_stack.top();
        dia_stack.pop();
        stages_result.emplace_back(Stage(curr));

        std::vector<DIABase*> parents = curr->get_parents();
        for (DIABase* p : parents) {
            // if p is not a nullpointer and p is not cached mark it and save stage
            if (p && (stages_found.find(p) == stages_found.end()) && p->state() != CACHED) {
                dia_stack.push(p);
                stages_found.insert(p);
>>>>>>> 670c66b8
            }
        }
        std::reverse(stages_result.begin(), stages_result.end());
    }

    void RunScope(DIABase* action) {
        std::vector<Stage> result;
        FindStages(action, result);
        for (auto s : result)
        {
            s.Run();
        }
    }
};
} // namespace core
} // namespace c7a

#endif // !C7A_CORE_STAGE_BUILDER_HEADER

/******************************************************************************/<|MERGE_RESOLUTION|>--- conflicted
+++ resolved
@@ -41,7 +41,6 @@
     DIABase* node_;
 };
 
-<<<<<<< HEAD
 class StageBuilder
 {
 public:
@@ -64,38 +63,7 @@
                     stages_found.insert(p);
                 }
                 else LOG1 << "OMG NULLPTR";
-=======
-// TODO(ch): why is this a free method?
-// TODO(ch): add lots of consts, you are not changing the graph.
 
-// Returns a list of stages of graph scope
-inline void FindStages(DIABase* action, std::vector<Stage>& stages_result) {
-    
-    static const bool debug = false;
-    LOG << "FINDING stages:";
-    std::set<DIABase*> stages_found;
-    // GOAL: Returns a vector with stages
-    // TEMP SOLUTION: Every node is a stage
-
-    // Do a reverse DFS and find all stages
-    std::stack<DIABase*> dia_stack;
-    dia_stack.push(action);
-    stages_found.insert(action);
-    while (!dia_stack.empty()) {
-        DIABase* curr = dia_stack.top();
-        dia_stack.pop();
-        stages_result.emplace_back(Stage(curr));
-
-        std::vector<DIABase*> parents = curr->get_parents();
-        for (DIABase* p : parents) {
-            // if p is not a nullpointer and p is not cached mark it and save stage
-            if (p && (stages_found.find(p) == stages_found.end()) && p->state() != CACHED) {
-                dia_stack.push(p);
-                stages_found.insert(p);
->>>>>>> 670c66b8
-            }
-        }
-        std::reverse(stages_result.begin(), stages_result.end());
     }
 
     void RunScope(DIABase* action) {
