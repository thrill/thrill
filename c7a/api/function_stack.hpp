/*******************************************************************************
 * c7a/api/function_stack.hpp
 *
 * Part of Project c7a.
 *
 *
 * This file has no license. Only Chunk Norris can compile it.
 ******************************************************************************/

#pragma once
#ifndef C7A_API_FUNCTION_STACK_HEADER
#define C7A_API_FUNCTION_STACK_HEADER

#include <c7a/common/function_traits.hpp>

#include <cassert>
#include <string>
#include <vector>
#include <tuple>
#include <type_traits>
#include <array>
#include <utility>

namespace c7a {
namespace api {

//! \defgroup api_internal API Internals
//! \ingroup api
//! \{

/*!
 * Base case for the chaining of lambda functions.  The last lambda function
 * receives an input element, no emitter and should have no return type.  It
 * should therefore store the input parameter externally.
 *
 * \param lambda Lambda function that represents the chain end.
 */
template <typename Lambda>
auto run_emitter(Lambda lambda)
{
    return [=](auto input)->void {
               lambda(input);
    };
}

/*!
 * Recursive case for the chaining of lambda functions.  The given lambda
 * function receives an input element, an emitter and should have no return
 * type.  The emitter will be built using the chain of remaining lambda
 * functions.
 *
 * \param lambda Current lambda function to be chained.
 *
 * \param rest Remaining lambda functions.
 */
template <typename Lambda, typename ... MoreLambdas>
auto run_emitter(Lambda lambda, MoreLambdas ... rest)
{
    return [=](auto input)->void {
               lambda(input, run_emitter(rest ...));
    };
}

namespace {

// Compile-time integer sequences, an implementation of std::index_sequence and
// std::make_index_sequence, as these are not available in many current
// libraries.
template <size_t ... Indexes>
struct index_sequence {
    static size_t size() { return sizeof ... (Indexes); }
};

template <size_t CurrentIndex, size_t ... Indexes>
struct make_index_sequence_helper;

template <size_t ... Indexes>
struct make_index_sequence_helper<0, Indexes ...>{
    typedef index_sequence<Indexes ...> type;
};

template <size_t CurrentIndex, size_t ... Indexes>
struct make_index_sequence_helper {
    typedef typename make_index_sequence_helper<
            CurrentIndex - 1, CurrentIndex - 1, Indexes ...>::type type;
};

template <size_t Length>
struct make_index_sequence : public make_index_sequence_helper<Length>::type
{ };

} // namespace

/*!
 * A FunctionStack is a chain of lambda functions that can be folded to a single
 * lambda functions.  The FunctionStack basically consists of a tuple that
 * contains lambda functions of varying types.  All lambda functions within the
 * chain receive a single input value and a emitter function.  The emitter
 * function is used for chaining lambdas together.  The single exception to this
 * is the last lambda function, which receives no emitter.
 *
 * \tparam Lambdas Types of the different lambda functions.
 */
template <typename _Input, typename ... Lambdas>
class FunctionStack
{
public:
    using Input = _Input;

<<<<<<< HEAD
    explicit FunctionStack()
        : stack_(std::make_tuple()) { }

    template <typename Lambda> 
=======
    template <typename Lambda>
>>>>>>> d0e340ba
    explicit FunctionStack(Lambda lambda)
        : stack_(std::make_tuple(lambda)) { }

    /*!
     * Initialize the function chain with a given tuple of functions.
     *
     * \param stack Tuple of lambda functions.
     */
    explicit FunctionStack(std::tuple<Lambdas ...> stack)
        : stack_(stack) { }

    virtual ~FunctionStack() { }

    /*!
     * Add a lambda function to the end of the chain.
     *
     * \tparam Function Type of the lambda functions.
     *
     * \param append_func Lambda function that should be added to the chain.
     *
     * \return New chain containing the previous and new lambda function(s).
     */
    template <typename Function>
    auto push(Function append_func)
    {
        // append to function stack's type the new function: we prepend it to
        // the type line because later we will
        std::tuple<Lambdas ..., Function> new_stack
            = std::tuple_cat(stack_, std::make_tuple(append_func));

        return FunctionStack<Input, Lambdas ..., Function>(new_stack);
    }

    /*!
     * Build a single lambda function by "folding" the chain.
     * Folding means that the chain is processed from back to front
     * and each emitter is composed using previous lambda functions.
     *
     * \return Single "folded" lambda function representing the chain.
     */
    auto emit() {
        typedef std::tuple<Lambdas ...> StackType;

        const size_t Size = std::tuple_size<StackType>::value;

        return emit_sequence(make_index_sequence<Size>{ });
    }

private:
    //! Tuple of varying type that stores all lambda functions.
    std::tuple<Lambdas ...> stack_;

    /*!
     * Auxilary function for "folding" the chain.
     * This is needed to send all lambda functions as parameters to the
     * function that folds them together.
     *
     * \return Single "folded" lambda function representing the chain.
     */
    template <std::size_t ... Is>
    auto emit_sequence(index_sequence<Is ...>)
    {
        return run_emitter(std::get<Is>(stack_) ...);
    }
};

template <typename Input, typename Lambda>
static inline auto MakeFunctionStack(Lambda lambda) {
    return FunctionStack<Input, Lambda>(lambda);
}

template <typename Input> 
static inline auto MakeEmptyStack() {
    return FunctionStack<Input>();
}

} // namespace api
} // namespace c7a

#endif // !C7A_API_FUNCTION_STACK_HEADER

/******************************************************************************/<|MERGE_RESOLUTION|>--- conflicted
+++ resolved
@@ -107,14 +107,10 @@
 public:
     using Input = _Input;
 
-<<<<<<< HEAD
     explicit FunctionStack()
         : stack_(std::make_tuple()) { }
 
     template <typename Lambda> 
-=======
-    template <typename Lambda>
->>>>>>> d0e340ba
     explicit FunctionStack(Lambda lambda)
         : stack_(std::make_tuple(lambda)) { }
 
