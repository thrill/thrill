--- conflicted
+++ resolved
@@ -80,13 +80,7 @@
         parent->RegisterChild(lop_chain);
     }
 
-<<<<<<< HEAD
     virtual ~SortNode() { }
-=======
-    virtual ~SortNode() {
-        parent_->UnregisterChild(lop_chain_);
-    }
->>>>>>> 66eeeb9a
 
     //! Executes the sum operation.
     void Execute() override {
@@ -131,18 +125,9 @@
     data::ChannelPtr channel_id_data_;
     std::vector<data::BlockWriter> emitters_data_;
 
-<<<<<<< HEAD
-    //epsilon
-    double desired_imbalance = 0.25;
-    
-=======
     // epsilon
     static constexpr double desired_imbalance_ = 0.25;
 
-    std::shared_ptr<DIANode<ParentInput> > parent_;
-    common::delegate<void(ParentInput)> lop_chain_;
-
->>>>>>> 66eeeb9a
     void PreOp(ValueType input) {
         data_.push_back(input);
     }
