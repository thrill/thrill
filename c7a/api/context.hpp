--- conflicted
+++ resolved
@@ -40,13 +40,8 @@
         // std::vector<DIABase> test;
         using ReadResultNode = ReadNode<read_result_t, read_fn_t>;
 
-<<<<<<< HEAD
         auto id = [](read_result_t t) { return t; };
-
-        return DIA<read_result_t, decltype(id)>(new ReadResultNode({}, read_fn), id);
-=======
-        return DIA<read_result_t>(new ReadResultNode(data_manager_, {}, read_fn));
->>>>>>> bcc0671e
+        return DIA<read_result_t, decltype(id)>(new ReadResultNode(data_manager_, {}, read_fn), id);
     }
 
     template <typename T, typename L, typename write_fn_t>
