--- conflicted
+++ resolved
@@ -56,9 +56,13 @@
 
     using ReduceArg = typename common::FunctionTraits<ReduceFunction>::template arg<0>;
 
-    using ReduceResult = typename common::FunctionTraits<ReduceFunction>::result_type;
+    using Key = typename common::FunctionTraits<KeyExtractor>::result_type;
+
+    using Value = typename common::FunctionTraits<ReduceFunction>::result_type;
 
     using ParentInput = typename ParentStack::Input;
+
+    typedef std::pair<Key, Value> KeyValuePair;
 
     using Super::context_;
     using Super::result_file_;
@@ -128,7 +132,7 @@
         auto reader = channel_->OpenReader();
         sLOG << "reading data from" << channel_->id() << "to push into post table which flushes to" << result_file_.ToString();
         while (reader.HasNext()) {
-            table.Insert(reader.template Next<KeyValuePair>());
+            table.Insert(reader.template Next<Value>());
         }
 
         table.Flush();
@@ -184,26 +188,6 @@
         //Flush hash table before the postOp
         reduce_pre_table_.Flush();
         reduce_pre_table_.CloseEmitter();
-<<<<<<< HEAD
-=======
-
-        using ReduceTable
-                  = core::ReducePostTable<KeyExtractor,
-                                          ReduceFunction,
-                                          std::function<void(ValueType)> >;
-
-        ReduceTable table(key_extractor_, reduce_function_,
-                          DIANode<ValueType>::callbacks());
-
-        //we actually want to wire up callbacks in the ctor and NOT use this blocking method
-        auto reader = channel_->OpenReader();
-        sLOG << "reading data from" << channel_->id() << "to push into post table which flushes to" << result_file_.ToString();
-        while (reader.HasNext()) {
-            table.Insert(reader.template Next<ReduceResult>());
-        }
-
-        table.Flush();
->>>>>>> f633ea99
     }
 
     //! Hash recieved elements onto buckets and reduce each bucket to a single value.
