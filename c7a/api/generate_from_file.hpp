--- conflicted
+++ resolved
@@ -178,15 +178,9 @@
     auto generator_stack = shared_node->ProduceStack();
 
     return DIARef<GeneratorResult, decltype(generator_stack)>
-<<<<<<< HEAD
                (shared_node, 
                 generator_stack,
                 {});
-=======
-               (shared_node,
-               generator_stack,
-               { ctx.stats_graph().AddNode("GenerateFromFile", "DOp") });
->>>>>>> 361f7fcf
 }
 
 //! \}
