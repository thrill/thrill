/*******************************************************************************
 * c7a/api/allgather_node.hpp
 *
 * Part of Project c7a.
 *
 * Copyright (C) 2015 Alexander Noe <aleexnoe@gmail.com>
 *
 * This file has no license. Only Chunk Norris can compile it.
 ******************************************************************************/

#pragma once
#ifndef C7A_API_ALLGATHER_NODE_HEADER
#define C7A_API_ALLGATHER_NODE_HEADER

#include <c7a/common/future.hpp>
#include <c7a/net/collective_communication.hpp>
#include <c7a/data/manager.hpp>
#include <string>
#include "action_node.hpp"
#include "dia_node.hpp"
#include "function_stack.hpp"

namespace c7a {
namespace api {

template <typename Input, typename Output, typename Stack>
class AllGatherNode : public ActionNode<Input>
{
public:
    using Super = ActionNode<Input>;
    using Super::context_;
    using Super::data_id_;

    AllGatherNode(Context& ctx,
                  DIANode<Input>* parent, //TODO(??) don't we need to pass shared ptrs for the ref counting?
                  Stack& stack,
                  std::vector<Output>* out_vector
                  )
        : ActionNode<Input>(ctx, { parent }),
          local_stack_(stack),
          out_vector_(out_vector),
          channel_used_(ctx.get_data_manager().AllocateNetworkChannel())
    {
        emitters_ = context_.
                    get_data_manager().template GetNetworkEmitters<Output>(channel_used_);

        auto pre_op_function = [=](Output input) {
                                   PreOp(input);
                               };
        auto lop_chain = local_stack_.push(pre_op_function).emit();
        parent->RegisterChild(lop_chain);
    }

    void PreOp(Output element) {
        for (size_t i = 0; i < emitters_.size(); i++) {
            emitters_[i](element);
        }
    }

    virtual ~AllGatherNode() { }

    //! Closes the output file
    void execute() override {
        //data has been pushed during pre-op -> close emitters
        for (size_t i = 0; i < emitters_.size(); i++) {
            emitters_[i].Close();
        }

        auto it = context_.get_data_manager().template GetIterator<Output>(channel_used_);

        do {
            it.WaitForMore();
            while (it.HasNext()) {
                out_vector_->push_back(it.Next());
            }
        } while (!it.IsFinished());
    }

    /*!
     * Returns "[AllGatherNode]" and its id as a string.
     * \return "[AllGatherNode]"
     */
    std::string ToString() override {
        return "[AllGatherNode] Id: " + data_id_.ToString();
    }

private:
    //! Local stack
    Stack local_stack_;

    std::vector<Output>* out_vector_;

    data::ChannelId channel_used_;

    static const bool debug = false;

    std::vector<data::Emitter<Output> > emitters_;
};
<<<<<<< HEAD

template<typename T, typename Stack>
template<typename Out>
void DIARef<T, Stack>::AllGather(std::vector<Out>* out_vector) {
	
	using AllGatherResultNode = AllGatherNode<T, Out, decltype(local_stack_)>;
	
	auto shared_node =
		std::make_shared<AllGatherResultNode>(node_->get_context(),
											  node_.get(),
											  local_stack_,
											  out_vector);
	
	core::StageBuilder().RunScope(shared_node.get());
}

=======
>>>>>>> 221aa539
}

} // namespace api

#endif // !C7A_API_ALLGATHER_NODE_HEADER

/******************************************************************************/<|MERGE_RESOLUTION|>--- conflicted
+++ resolved
@@ -96,7 +96,6 @@
 
     std::vector<data::Emitter<Output> > emitters_;
 };
-<<<<<<< HEAD
 
 template<typename T, typename Stack>
 template<typename Out>
@@ -113,8 +112,6 @@
 	core::StageBuilder().RunScope(shared_node.get());
 }
 
-=======
->>>>>>> 221aa539
 }
 
 } // namespace api
