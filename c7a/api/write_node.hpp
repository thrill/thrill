--- conflicted
+++ resolved
@@ -34,7 +34,6 @@
           file_(path_out_),
           emit_(this->context_.get_data_manager().template GetOutputLineEmitter<Output>(file_))
     {
-<<<<<<< HEAD
         sLOG << "Creating WriteNode with" << this->get_parents().size() << "parents to" << path_out_;
         auto pre_op_fn = [=](Input input) {
             PreOp(input);
@@ -43,9 +42,7 @@
         parent->RegisterChild(lop_chain);
 
         core::RunScope(this);
-=======
-        core::RunScope(this); // TODO(ms): find a way to move that to ActionNode
->>>>>>> 9bd44a94
+
     }
 
     void PreOp(Input input) {
