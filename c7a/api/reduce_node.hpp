--- conflicted
+++ resolved
@@ -16,20 +16,13 @@
 class ReduceNode : public DOpNode<T> {
 //! Hash elements of the current DIA onto buckets and reduce each bucket to a single value.
 public: 
-<<<<<<< HEAD
-    ReduceNode(const std::vector<DIABase*>& parents,
+    ReduceNode(data::DataManager &data_manager, 
+               const std::vector<DIABase*>& parents,
                L lambda,
                KeyExtractor key_extractor,
                ReduceFunction reduce_function)
-        : DOpNode<T>(parents),
+        : DOpNode<T>(data_manager, parents),
         local_lambda_(lambda),
-=======
-    ReduceNode(data::DataManager &data_manager, 
-               const std::vector<DIABase*>& parents,
-               KeyExtractor key_extractor,
-               ReduceFunction reduce_function)
-        : DOpNode<T>(data_manager, parents),
->>>>>>> bcc0671e
         key_extractor_(key_extractor),
         reduce_function_(reduce_function) { };
 
@@ -60,7 +53,6 @@
     L local_lambda_;
     KeyExtractor key_extractor_;
     ReduceFunction reduce_function_;
-<<<<<<< HEAD
     
     auto PreOp(T t) {
         local_lambda_(t);
@@ -76,21 +68,6 @@
         std::cout << "PostOp" << std::endl;
         return t;
     }
-=======
-
-
-    void ReducePreOp() {
-        SpacingLogger(true) << "I'm doing reduce pre op";
-    };
-    
-    void ReduceMainOp() {
-        SpacingLogger(true) << "I'm doing reduce main op";
-    };
-    
-    void ReducePostOp() {
-        SpacingLogger(true) << "I'm doing reduce post up";
-    };
->>>>>>> bcc0671e
 };
 
 } // namespace c7a
