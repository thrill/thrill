/*******************************************************************************
 * c7a/api/dia.hpp
 *
 * Interface for Operations, holds pointer to node and lambda from node to state
 *
 * Part of Project c7a.
 *
 *
 * This file has no license. Only Chunk Norris can compile it.
 ******************************************************************************/

#pragma once
#ifndef C7A_API_DIA_HEADER
#define C7A_API_DIA_HEADER

#include <functional>
#include <vector>
#include <stack>
#include <iostream>
#include <fstream>
#include <cassert>
#include <memory>
#include <unordered_map>
#include <string>

#include "dia_node.hpp"
#include "function_traits.hpp"
#include "lop_node.hpp"

#include "read_node.hpp"
#include "reduce_node.hpp"
#include "context.hpp"

namespace c7a {

//! \addtogroup api Interface
//! \{

/*!
 * DIA is the interface between the user and the c7a framework. A DIA can be
 * imagined as an immutable array, even though the data does not need to be
 * materialized at all. A DIA contains a pointer to a DIANode of type T,
 * which represents the state after the previous DOp or Action. Additionally, a DIA
 * stores the local lambda function of type L, which can transform
 * elements of the DIANode to elements of this DIA. DOps/Actions create a DIA
 * and a new DIANode, to which the DIA links to. LOps only create a new DIA, which
 * link to the previous DIANode. The types T and L are inferred from the
 * user-defined function given through the operation.
 *
 * \tparam T Type of elements in this DIA.
 * \tparam L Type of the lambda function to transform elements from the previous
 *  DIANode to elements of this DIA.
 */
template <typename T, typename Stack = FunctionStack<>>
class DIA 
{
    friend class Context;
    using DIANodePtr = std::shared_ptr<DIANode<T>>;

public:
    /*!
     * Constructor of a new DIA with a pointer to a DIANode and a lambda function
     * from the DIANode to this DIA.
     *
     * \param node Pointer to the last DIANode, DOps and Actions create a new DIANode,
     * LOps link to the DIANode of the previous DIA.
     *
     * \param lambda Function which can transform elements from the DIANode to elements
     * of this DIA.
     */
    DIA(DIANodePtr&& node, Stack& stack) : local_stack_(stack) { 
        node_ = std::move(node);
    }

    DIA(DIANodePtr& node, Stack& stack) : local_stack_(stack) { 
        node_ = node;
    }

    friend void swap(DIA& first, DIA& second) {
        using std::swap;
        swap(first.node_, second.node_);
    }

    DIA& operator=(DIA rhs) {
        swap(*this, rhs);
        return *this;
    }

    template <typename AnyStack>
    DIA(const DIA<T, AnyStack>& rhs) {
        // Create new LOpNode
        // Transfer stack from rhs to LOpNode
        // Build new DIA with empty stack and LOpNode
        auto rhs_node = std::move(rhs.get_node());
        auto rhs_stack = rhs.get_stack();
        using LOpChainNode
                  = LOpNode<T, decltype(rhs_stack)>;

        std::shared_ptr<LOpChainNode> shared_node(
            new LOpChainNode(rhs_node->get_data_manager(),
                             { rhs_node },
                             rhs_stack));
        node_ = std::move(shared_node);
        local_stack_ = FunctionStack<>();
    }

    /*!
     * Returns a pointer to the according DIANode.
     */
    DIANode<T>* get_node() const
    {
        return node_.get();
    }

    int get_node_count() const
    {
        return node_.use_count();
    }

    Stack get_stack() const
    {
        return local_stack_;
    }

    /*!
     * Map is a LOp, which maps this DIA according to the map_fn given by the user.
     * The map_fn maps each element of L's result type to one other element of a possibly different
     * type. The DIA returned by Map has the same type T. The lambda function of the returned DIA
     * is this DIA's local_lambda chained with map_fn. Therefore the type L of the returned DIA
     * is a lambda function from T to the result type of map_fn.
     *
     * \tparam map_fn_t Type of the map function. The type of the returned DIA is deducted from this type.
     *
     * \param map_fn Map function of type map_fn_t, which maps each element to an element of a possibly
     * different type.
     *
     */
    template <typename map_fn_t>
    auto Map(const map_fn_t &map_fn) {
        using map_arg_t
                  = typename FunctionTraits<map_fn_t>::template arg<0>;
        using map_result_t
                  = typename FunctionTraits<map_fn_t>::result_type;
        auto conv_map_fn = [ = ](map_arg_t input, std::function<void(map_result_t)> emit_func) {
                               emit_func(map_fn(input));
                           };

        auto new_stack = local_stack_.push(conv_map_fn);
        return DIA<T, decltype(new_stack)>(node_, new_stack);
    }

    /*!
     * FlatMap is a LOp, which maps this DIA according to the flatmap_fn given by the user.
     * The flatmap_fn maps each element of type L's result to elements of a possibly different
     * type. The flatmap_fn has an emitter function as it's second parameter. This emitter is called
     * once for each element to be emitted. The DIA returned by FlatMap has the same type T. The
     * lambda function of the returned DIA is this DIA's local_lambda chained with flatmap_fn.
     * Therefore the type L of the returned DIA is a lambda function from T to the result type of flatmap_fn.
     *
     * \tparam flatmap_fn_t Type of the map function. The type of the returned DIA is deducted from this type
     *
     * \param flatmap_fn Map function of type map_fn_t, which maps each element to an element of a possibly
     * different type.
     */
    template <typename flatmap_fn_t>
    auto FlatMap(const flatmap_fn_t &flatmap_fn) {
        auto new_stack = local_stack_.push(flatmap_fn);
        return DIA<T, decltype(new_stack)>(node_, new_stack);
    }

    /*!
     * Reduce is a DOp, which groups elements of the DIA with the key_extractor and reduces each
     * key-bucket to a single element using the associative reduce_function. The reduce_function
     * defines how two elements can be reduced to a single element of equal type. As Reduce is a DOp,
     * it creates a new DIANode with the type of L's result. The DIA returned by Reduce links to this newly
     * created DIANode. The local_lambda of the returned DIA consists of the reduce_function, as a reduced
     * element can directly be chained to the following LOps.
     *
     * \tparam key_extr_fn_t Type of the key_extractor function. This is a function from L's result type to a
     * possibly different key type. The key_extractor function is equal to a map function.
     *
     * \param key_extractor Key extractor function, which maps each element to a key of possibly different type.
     *
     */
<<<<<<< HEAD
    template<typename key_extr_fn_t>
    auto ReduceBy(const key_extr_fn_t& key_extractor) {
        return ReduceSugar<key_extr_fn_t>(key_extractor, node_.get(), local_stack_);
=======
    template <typename key_extr_fn_t>
    auto ReduceBy(const key_extr_fn_t &key_extractor) {
        return ReduceSugar<key_extr_fn_t>(key_extractor, node_, local_stack_);
>>>>>>> 35e2a37e
    }

    /*!
     * Returns Chuck Norris!
     *
     * \return Chuck Norris
     */
    const std::vector<T> & evil_get_data() const
    {
        return (std::vector<T>{ T() });
    }

    /*!
     * Returns the string which defines the DIANode node_.
     *
     * \return The string of node_
     */
    std::string NodeString()
    {
        return node_->ToString();
    }

    /*!
     * Prints the DIANode and all it's children recursively. The printing is
     * performed tree-style.
     */
    void PrintNodes()
    {
        using BasePair = std::pair<DIABase*, int>;
        std::stack<BasePair> dia_stack;
        dia_stack.push(std::make_pair(node_, 0));
        while (!dia_stack.empty()) {
            auto curr = dia_stack.top();
            auto node = curr.first;
            int depth = curr.second;
            dia_stack.pop();
            auto is_end = true;
            if (!dia_stack.empty()) is_end = dia_stack.top().second < depth;
            for (int i = 0; i < depth - 1; ++i) {
                std::cout << "│   ";
            }
            if (is_end && depth > 0) std::cout << "└── ";
            else if (depth > 0) std::cout << "├── ";
            std::cout << node->ToString() << std::endl;
            auto children = node->get_childs();
            for (auto c : children) {
                dia_stack.push(std::make_pair(c, depth + 1));
            }
        }
    }

private:
    //! The DIANode which DIA points to. The node represents the latest DOp or Action performed previously.
    DIANodePtr node_;
    //! The local function stack, which stores the chained lambda function from the last DIANode to this DIA.
    Stack local_stack_;

    /*!
     * Syntactic sugaaah for reduce
     */
    template <typename key_extr_fn_t>
    class ReduceSugar
    {
    public:
        ReduceSugar(const key_extr_fn_t& key_extractor, DIANode<T>* node, Stack& local_stack) : key_extractor_(key_extractor), node_(node), local_stack_(local_stack) { }

        /*!
         * Syntactic sugaaah
         *
         * \tparam reduce_fn_t Type of the reduce_function. This is a function reducing two elements of L's result type
         * to a single element of equal type.
         *
         * \param reduce_function Reduce function, which defines how the key buckets are reduced to a
         * single element. This function is applied associative but not necessarily commutative.
         *
         */
        template <typename reduce_fn_t>
<<<<<<< HEAD
        auto With(const reduce_fn_t& reduce_function) {
            using dop_result_t
                      = typename FunctionTraits<reduce_fn_t>::result_type;
            using ReduceResultNode
                      = ReduceNode<T, decltype(local_stack_), key_extr_fn_t, reduce_fn_t>;

            std::shared_ptr<ReduceResultNode> shared_node(
                new ReduceResultNode(node_->get_data_manager(),
                                     { node_ },
                                     local_stack_,
                                     key_extractor_,
                                     reduce_function));

            auto reduce_stack = shared_node->ProduceStack();

            return DIA<dop_result_t, decltype(reduce_stack)>
                       (std::move(shared_node), reduce_stack);
=======
        auto With(const reduce_fn_t &reduce_function) {
            using dop_result_t = typename FunctionTraits<reduce_fn_t>::result_type;
            using ReduceResultNode = ReduceNode<T, decltype(local_stack_), key_extr_fn_t, reduce_fn_t>;

            ReduceResultNode* reduce_node
                = new ReduceResultNode(node_->get_data_manager(),
                                       { node_ },
                                       local_stack_,
                                       key_extractor_,
                                       reduce_function);

            auto reduce_stack = reduce_node->ProduceStack();

            return DIA<dop_result_t, decltype(reduce_stack)>(reduce_node, reduce_stack);
>>>>>>> 35e2a37e
        }

    private:
        const key_extr_fn_t& key_extractor_;
        DIANode<T>* node_;
        Stack& local_stack_;
    };
};

//! \}

template <typename read_fn_t>
auto ReadFromFileSystem(Context & ctx, std::string filepath,
                        const read_fn_t &read_fn) {
    (void)filepath;      //TODO remove | to supress warning
    using read_result_t = typename FunctionTraits<read_fn_t>::result_type;
    using ReadResultNode = ReadNode<read_result_t, read_fn_t>;

    std::shared_ptr<ReadResultNode> 
        shared_node(new ReadResultNode(ctx,
                    { },
                    read_fn,
                    filepath));

    auto read_stack = shared_node->ProduceStack();

    return DIA<read_result_t, decltype(read_stack)>
               (std::move(shared_node), read_stack);
}

} // namespace c7a

#endif // !C7A_API_DIA_HEADER

/******************************************************************************/<|MERGE_RESOLUTION|>--- conflicted
+++ resolved
@@ -182,15 +182,9 @@
      * \param key_extractor Key extractor function, which maps each element to a key of possibly different type.
      *
      */
-<<<<<<< HEAD
     template<typename key_extr_fn_t>
     auto ReduceBy(const key_extr_fn_t& key_extractor) {
         return ReduceSugar<key_extr_fn_t>(key_extractor, node_.get(), local_stack_);
-=======
-    template <typename key_extr_fn_t>
-    auto ReduceBy(const key_extr_fn_t &key_extractor) {
-        return ReduceSugar<key_extr_fn_t>(key_extractor, node_, local_stack_);
->>>>>>> 35e2a37e
     }
 
     /*!
@@ -268,7 +262,6 @@
          *
          */
         template <typename reduce_fn_t>
-<<<<<<< HEAD
         auto With(const reduce_fn_t& reduce_function) {
             using dop_result_t
                       = typename FunctionTraits<reduce_fn_t>::result_type;
@@ -286,22 +279,6 @@
 
             return DIA<dop_result_t, decltype(reduce_stack)>
                        (std::move(shared_node), reduce_stack);
-=======
-        auto With(const reduce_fn_t &reduce_function) {
-            using dop_result_t = typename FunctionTraits<reduce_fn_t>::result_type;
-            using ReduceResultNode = ReduceNode<T, decltype(local_stack_), key_extr_fn_t, reduce_fn_t>;
-
-            ReduceResultNode* reduce_node
-                = new ReduceResultNode(node_->get_data_manager(),
-                                       { node_ },
-                                       local_stack_,
-                                       key_extractor_,
-                                       reduce_function);
-
-            auto reduce_stack = reduce_node->ProduceStack();
-
-            return DIA<dop_result_t, decltype(reduce_stack)>(reduce_node, reduce_stack);
->>>>>>> 35e2a37e
         }
 
     private:
