/*******************************************************************************
 * c7a/api/dia.hpp
 *
 * Interface for Operations, holds pointer to node and lambda from node to state
 ******************************************************************************/

#ifndef C7A_API_DIA_HEADER
#define C7A_API_DIA_HEADER

#include <functional>
#include <vector>
#include <stack>
#include <iostream>
#include <fstream>
#include <cassert>
#include <memory>
#include <unordered_map>
#include <string>

#include "dia_node.hpp"
#include "function_traits.hpp"
#include "lop_node.hpp"

#include "read_node.hpp"
#include "reduce_node.hpp"
#include "context.hpp"

namespace c7a {
//! \addtogroup api Interface
//! \{

/*!
 * DIA is the interface between the user and the c7a framework. A DIA can be
 * imagined as an immutable array, even though the data does not need to be
 * materialized at all. A DIA contains a pointer to a DIANode of type T,
 * which represents the state after the previous DOp or Action. Additionally, a DIA
 * stores the local lambda function of type L, which can transform
 * elements of the DIANode to elements of this DIA. DOps/Actions create a DIA
 * and a new DIANode, to which the DIA links to. LOps only create a new DIA, which
 * link to the previous DIANode. The types T and L are inferred from the
 * user-defined function given through the operation.
 *
 * \tparam T Type of elements in this DIA.
 * \tparam L Type of the lambda function to transform elements from the previous
 *  DIANode to elements of this DIA.
 */
template <typename T, typename Stack = FunctionStack<>>
class DIA 
{
    friend class Context;
    using DIANodePtr = std::shared_ptr<DIANode<T>>;

public:
    /*!
     * Constructor of a new DIA with a pointer to a DIANode and a lambda function
     * from the DIANode to this DIA.
     *
     * \param node Pointer to the last DIANode, DOps and Actions create a new DIANode,
     * LOps link to the DIANode of the previous DIA.
     *
     * \param lambda Function which can transform elements from the DIANode to elements
     * of this DIA.
     */
    DIA(DIANodePtr&& node, Stack& stack) : local_stack_(stack) { 
        node_ = std::move(node);
    }

    DIA(DIANodePtr& node, Stack& stack) : local_stack_(stack) { 
        node_ = node;
    }

    friend void swap(DIA& first, DIA& second) {
        using std::swap;
        swap(first.node_, second.node_);
    }

    DIA& operator=(DIA rhs) {
        swap(*this, rhs);
        return *this;
    }

    template <typename AnyStack>
    DIA(const DIA<T, AnyStack>& rhs) {
        // Create new LOpNode
        // Transfer stack from rhs to LOpNode
        // Build new DIA with empty stack and LOpNode
        auto rhs_node = std::move(rhs.get_node());
        auto rhs_stack = rhs.get_stack();
        using LOpChainNode
                  = LOpNode<T, decltype(rhs_stack)>;

        std::shared_ptr<LOpChainNode> shared_node(
            new LOpChainNode(rhs_node->get_data_manager(),
                             { rhs_node },
                             rhs_stack));
        node_ = std::move(shared_node);
        local_stack_ = FunctionStack<>();
    }

    /*!
     * Returns a pointer to the according DIANode.
     */
    DIANode<T>* get_node() const
    {
        return node_.get();
    }

    int get_node_count() const
    {
        return node_.use_count();
    }

    Stack get_stack() const
    {
        return local_stack_;
    }

    /*!
     * Map is a LOp, which maps this DIA according to the map_fn given by the user.
     * The map_fn maps each element of L's result type to one other element of a possibly different
     * type. The DIA returned by Map has the same type T. The lambda function of the returned DIA
     * is this DIA's local_lambda chained with map_fn. Therefore the type L of the returned DIA
     * is a lambda function from T to the result type of map_fn.
     *
     * \tparam map_fn_t Type of the map function. The type of the returned DIA is deducted from this type.
     *
     * \param map_fn Map function of type map_fn_t, which maps each element to an element of a possibly
     * different type.
     *
     */
    template <typename map_fn_t>
    auto Map(const map_fn_t &map_fn) {
        using map_arg_t
                  = typename FunctionTraits<map_fn_t>::template arg<0>;
        using map_result_t
                  = typename FunctionTraits<map_fn_t>::result_type;
        auto conv_map_fn = [ = ](map_arg_t input, std::function<void(map_result_t)> emit_func) {
                               emit_func(map_fn(input));
                           };

        auto new_stack = local_stack_.push(conv_map_fn);
        return DIA<T, decltype(new_stack)>(node_, new_stack);
    }

    /*!
     * FlatMap is a LOp, which maps this DIA according to the flatmap_fn given by the user.
     * The flatmap_fn maps each element of type L's result to elements of a possibly different
     * type. The flatmap_fn has an emitter function as it's second parameter. This emitter is called
     * once for each element to be emitted. The DIA returned by FlatMap has the same type T. The
     * lambda function of the returned DIA is this DIA's local_lambda chained with flatmap_fn.
     * Therefore the type L of the returned DIA is a lambda function from T to the result type of flatmap_fn.
     *
     * \tparam flatmap_fn_t Type of the map function. The type of the returned DIA is deducted from this type
     *
     * \param flatmap_fn Map function of type map_fn_t, which maps each element to an element of a possibly
     * different type.
     */
    template <typename flatmap_fn_t>
    auto FlatMap(const flatmap_fn_t &flatmap_fn) {
        auto new_stack = local_stack_.push(flatmap_fn);
        return DIA<T, decltype(new_stack)>(node_, new_stack);
    }

    /*!
     * Reduce is a DOp, which groups elements of the DIA with the key_extractor and reduces each
     * key-bucket to a single element using the associative reduce_function. The reduce_function
     * defines how two elements can be reduced to a single element of equal type. As Reduce is a DOp,
     * it creates a new DIANode with the type of L's result. The DIA returned by Reduce links to this newly
     * created DIANode. The local_lambda of the returned DIA consists of the reduce_function, as a reduced
     * element can directly be chained to the following LOps.
     *
     * \tparam key_extr_fn_t Type of the key_extractor function. This is a function from L's result type to a
     * possibly different key type. The key_extractor function is equal to a map function.
     *
     * \param key_extractor Key extractor function, which maps each element to a key of possibly different type.
     *
     */
<<<<<<< HEAD
    template <typename key_extr_fn_t, typename reduce_fn_t>
    auto Reduce(const key_extr_fn_t &key_extractor, const reduce_fn_t &reduce_function) {
        using dop_result_t
                  = typename FunctionTraits<reduce_fn_t>::result_type;
        using ReduceResultNode
                  = ReduceNode<T, decltype(local_stack_), key_extr_fn_t, reduce_fn_t>;

        std::shared_ptr<ReduceResultNode> shared_node(
            new ReduceResultNode(node_->get_data_manager(),
                                 { node_.get() },
                                 local_stack_,
                                 key_extractor,
                                 reduce_function));

        auto reduce_stack = shared_node->ProduceStack();

        return DIA<dop_result_t, decltype(reduce_stack)>
                   (std::move(shared_node), reduce_stack);
=======
    template<typename key_extr_fn_t>
    auto ReduceBy(const key_extr_fn_t& key_extractor) {
        return ReduceSugar<key_extr_fn_t>(key_extractor, node_, local_stack_);
>>>>>>> 6f33bf4b
    }

    /*!
     * Returns Chuck Norris!
     *
     * \return Chuck Norris
     */
    const std::vector<T> & evil_get_data() const
    {
        return std::vector<T>{ T() };
    }

    /*!
     * Returns the string which defines the DIANode node_.
     *
     * \return The string of node_
     */
    std::string NodeString()
    {
        return node_->ToString();
    }

    /*!
     * Prints the DIANode and all it's children recursively. The printing is
     * performed tree-style.
     */
    void PrintNodes()
    {
        using BasePair = std::pair<DIABase*, int>;
        std::stack<BasePair> dia_stack;
        dia_stack.push(std::make_pair(node_, 0));
        while (!dia_stack.empty()) {
            auto curr = dia_stack.top();
            auto node = curr.first;
            int depth = curr.second;
            dia_stack.pop();
            auto is_end = true;
            if (!dia_stack.empty()) is_end = dia_stack.top().second < depth;
            for (int i = 0; i < depth - 1; ++i) {
                std::cout << "│   ";
            }
            if (is_end && depth > 0) std::cout << "└── ";
            else if (depth > 0) std::cout << "├── ";
            std::cout << node->ToString() << std::endl;
            auto children = node->get_childs();
            for (auto c : children) {
                dia_stack.push(std::make_pair(c, depth + 1));
            }
        }
    }

private:
    //! The DIANode which DIA points to. The node represents the latest DOp or Action performed previously.
    DIANodePtr node_;
    //! The local function stack, which stores the chained lambda function from the last DIANode to this DIA.
    Stack local_stack_;

    /*!
     * Syntactic sugaaah for reduce
     */
    template <typename key_extr_fn_t>
    class ReduceSugar {
    public:
        ReduceSugar(const key_extr_fn_t& key_extractor, DIANode<T>* node, Stack & local_stack) : key_extractor_(key_extractor), node_(node), local_stack_(local_stack){};


        /*!
         * Syntactic sugaaah
         *
         * \tparam reduce_fn_t Type of the reduce_function. This is a function reducing two elements of L's result type 
         * to a single element of equal type.
         *
         * \param reduce_function Reduce function, which defines how the key buckets are reduced to a
         * single element. This function is applied associative but not necessarily commutative.
         *
         */
        template <typename reduce_fn_t>
        auto With(const reduce_fn_t& reduce_function) {

            using dop_result_t = typename FunctionTraits<reduce_fn_t>::result_type;
            using ReduceResultNode = ReduceNode<T, decltype(local_stack_), key_extr_fn_t, reduce_fn_t>;

            ReduceResultNode* reduce_node 
            = new ReduceResultNode(node_->get_data_manager(), 
                                   { node_ }, 
                                   local_stack_,
                                   key_extractor_, 
                                   reduce_function);

            auto reduce_stack = reduce_node->ProduceStack();

        return DIA<dop_result_t, decltype(reduce_stack)>(reduce_node, reduce_stack);
        }
    private:
        const key_extr_fn_t& key_extractor_;
        DIANode<T> * node_;
        Stack & local_stack_;
    };
};

//! \}

template <typename read_fn_t>
auto ReadFromFileSystem(Context & ctx, std::string filepath,
                        const read_fn_t &read_fn) {
    (void)filepath;      //TODO remove | to supress warning
    using read_result_t = typename FunctionTraits<read_fn_t>::result_type;
    using ReadResultNode = ReadNode<read_result_t, read_fn_t>;

    std::shared_ptr<ReadResultNode> 
        shared_node(new ReadResultNode(ctx,
                    { },
                    read_fn,
                    filepath));

    auto read_stack = shared_node->ProduceStack();

    return DIA<read_result_t, decltype(read_stack)>
               (std::move(shared_node), read_stack);
}
} // namespace c7a

#endif // !C7A_API_DIA_HEADER

/******************************************************************************/<|MERGE_RESOLUTION|>--- conflicted
+++ resolved
@@ -175,30 +175,9 @@
      * \param key_extractor Key extractor function, which maps each element to a key of possibly different type.
      *
      */
-<<<<<<< HEAD
-    template <typename key_extr_fn_t, typename reduce_fn_t>
-    auto Reduce(const key_extr_fn_t &key_extractor, const reduce_fn_t &reduce_function) {
-        using dop_result_t
-                  = typename FunctionTraits<reduce_fn_t>::result_type;
-        using ReduceResultNode
-                  = ReduceNode<T, decltype(local_stack_), key_extr_fn_t, reduce_fn_t>;
-
-        std::shared_ptr<ReduceResultNode> shared_node(
-            new ReduceResultNode(node_->get_data_manager(),
-                                 { node_.get() },
-                                 local_stack_,
-                                 key_extractor,
-                                 reduce_function));
-
-        auto reduce_stack = shared_node->ProduceStack();
-
-        return DIA<dop_result_t, decltype(reduce_stack)>
-                   (std::move(shared_node), reduce_stack);
-=======
     template<typename key_extr_fn_t>
     auto ReduceBy(const key_extr_fn_t& key_extractor) {
-        return ReduceSugar<key_extr_fn_t>(key_extractor, node_, local_stack_);
->>>>>>> 6f33bf4b
+        return ReduceSugar<key_extr_fn_t>(key_extractor, node_.get(), local_stack_);
     }
 
     /*!
@@ -277,20 +256,22 @@
          */
         template <typename reduce_fn_t>
         auto With(const reduce_fn_t& reduce_function) {
-
-            using dop_result_t = typename FunctionTraits<reduce_fn_t>::result_type;
-            using ReduceResultNode = ReduceNode<T, decltype(local_stack_), key_extr_fn_t, reduce_fn_t>;
-
-            ReduceResultNode* reduce_node 
-            = new ReduceResultNode(node_->get_data_manager(), 
-                                   { node_ }, 
-                                   local_stack_,
-                                   key_extractor_, 
-                                   reduce_function);
-
-            auto reduce_stack = reduce_node->ProduceStack();
-
-        return DIA<dop_result_t, decltype(reduce_stack)>(reduce_node, reduce_stack);
+            using dop_result_t
+                      = typename FunctionTraits<reduce_fn_t>::result_type;
+            using ReduceResultNode
+                      = ReduceNode<T, decltype(local_stack_), key_extr_fn_t, reduce_fn_t>;
+
+            std::shared_ptr<ReduceResultNode> shared_node(
+                new ReduceResultNode(node_->get_data_manager(),
+                                     { node_ },
+                                     local_stack_,
+                                     key_extractor_,
+                                     reduce_function));
+
+            auto reduce_stack = shared_node->ProduceStack();
+
+            return DIA<dop_result_t, decltype(reduce_stack)>
+                       (std::move(shared_node), reduce_stack);
         }
     private:
         const key_extr_fn_t& key_extractor_;
