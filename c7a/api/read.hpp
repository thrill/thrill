--- conflicted
+++ resolved
@@ -52,11 +52,7 @@
     ReadNode(Context& ctx,
              ReadFunction read_function,
              const std::string& path_in)
-<<<<<<< HEAD
-        : DOpNode<ValueType>(ctx, { }),
-=======
         : DOpNode<ValueType>(ctx, { }, "Read"),
->>>>>>> 74e1222e
           read_function_(read_function),
           path_in_(path_in)
     { }
@@ -154,11 +150,7 @@
 } // namespace api
 } // namespace c7a
 
-<<<<<<< HEAD
 //! \}
-
-=======
->>>>>>> 74e1222e
 #endif // !C7A_API_READ_HEADER
 
 /******************************************************************************/