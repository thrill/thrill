/*******************************************************************************
 * tests/data/multiplexer_test.cpp
 *
 * Part of Project Thrill.
 *
 * Copyright (C) 2015 Timo Bingmann <tb@panthema.net>
 * Copyright (C) 2015 Tobias Sturm <mail@tobiassturm.de>
 *
 * This file has no license. Only Chunk Norris can compile it.
 ******************************************************************************/

#include <gtest/gtest.h>
#include <thrill/data/channel.hpp>
#include <thrill/data/multiplexer.hpp>
#include <thrill/net/dispatcher_thread.hpp>
#include <thrill/net/group.hpp>

#include <string>
#include <vector>

using namespace thrill;

static const bool debug = false;
static const size_t test_block_size = 1024;

struct Multiplexer : public::testing::Test {

    using WorkerThread = std::function<void(data::Multiplexer&)>;

    static void FunctionSelect(
        net::Group* group, WorkerThread f1, WorkerThread f2, WorkerThread f3) {
        mem::Manager mem_manager(nullptr, "MultiplexerTest");
        data::BlockPool block_pool(&mem_manager);
        data::Multiplexer multiplexer(mem_manager, block_pool, 1, *group);
        switch (group->my_host_rank()) {
        case 0:
            common::NameThisThread("t0");
            if (f1) f1(multiplexer);
            break;
        case 1:
            common::NameThisThread("t1");
            if (f2) f2(multiplexer);
            break;
        case 2:
            common::NameThisThread("t2");
            if (f3) f3(multiplexer);
            break;
        }
    }

    static void Execute(WorkerThread f1 = nullptr,
                        WorkerThread f2 = nullptr,
                        WorkerThread f3 = nullptr) {
        net::RunGroupTest(
            // calculate number of threads
            (f1 ? 1 : 0) + (f2 ? 1 : 0) + (f3 ? 1 : 0),
            [=](net::Group* g) {
                FunctionSelect(g, f1, f2, f3);
            });
    }
};

// open a Channel via data::Multiplexer, and send a short message to all workers,
// receive and check the message.
void TalkAllToAllViaChannel(net::Group* net) {
    common::NameThisThread("chmp" + mem::to_string(net->my_host_rank()));

    unsigned char send_buffer[123];
    for (size_t i = 0; i != sizeof(send_buffer); ++i)
        send_buffer[i] = static_cast<unsigned char>(i);

    static const size_t iterations = 1000;
    size_t my_local_worker_id = 0;
    size_t num_workers_per_host = 1;

<<<<<<< HEAD
    data::BlockPool block_pool(nullptr);
    data::Multiplexer multiplexer(block_pool, num_workers_per_host, *net);
=======
    mem::Manager mem_manager(nullptr, "Benchmark");
    data::BlockPool block_pool(&mem_manager);
    data::Multiplexer multiplexer(mem_manager, block_pool, num_workers_per_node, *net);
>>>>>>> 2c0f016f
    {
        data::ChannelId id = multiplexer.AllocateChannelId(my_local_worker_id);

        // open Writers and send a message to all workers

        auto writers = multiplexer.GetOrCreateChannel(
            id, my_local_worker_id)->OpenWriters(test_block_size);

        for (size_t tgt = 0; tgt != writers.size(); ++tgt) {
            writers[tgt]("hello I am " + std::to_string(net->my_host_rank())
                         + " calling " + std::to_string(tgt));

            writers[tgt].Flush();

            // write a few MiBs of oddly sized data
            for (size_t r = 0; r != iterations; ++r) {
                writers[tgt].Append(send_buffer, sizeof(send_buffer));
            }

            writers[tgt].Flush();
        }

        // open Readers and receive message from all workers

        auto readers = multiplexer.GetOrCreateChannel(
            id, my_local_worker_id)->OpenReaders();

        for (size_t src = 0; src != readers.size(); ++src) {
            std::string msg = readers[src].Next<std::string>();

            ASSERT_EQ(msg, "hello I am " + std::to_string(src)
                      + " calling " + std::to_string(net->my_host_rank()));

            sLOG << net->my_host_rank() << "got msg from" << src;

            // read a few MiBs of oddly sized data
            unsigned char recv_buffer[sizeof(send_buffer)];

            for (size_t r = 0; r != iterations; ++r) {
                readers[src].Read(recv_buffer, sizeof(recv_buffer));

                ASSERT_TRUE(std::equal(send_buffer,
                                       send_buffer + sizeof(send_buffer),
                                       recv_buffer));
            }
        }
    }
}

TEST_F(Multiplexer, TalkAllToAllViaChannelForManyNetSizes) {
    // test for all network mesh sizes 1, 2, 5, 9:
    net::RunGroupTest(1, TalkAllToAllViaChannel);
    net::RunGroupTest(2, TalkAllToAllViaChannel);
    net::RunGroupTest(5, TalkAllToAllViaChannel);
    net::RunGroupTest(9, TalkAllToAllViaChannel);
}

TEST_F(Multiplexer, ReadCompleteChannel) {
    auto w0 = [](data::Multiplexer& multiplexer) {
                  auto id = multiplexer.AllocateChannelId(0);
                  auto c = multiplexer.GetOrCreateChannel(id, 0);
                  auto writers = c->OpenWriters(test_block_size);
                  std::string msg1 = "I came from worker 0";
                  std::string msg2 = "I am another message from worker 0";
                  writers[2](msg1);
                  // writers[2].Flush();
                  writers[2](msg2);
                  for (auto& w : writers) {
                      sLOG << "close worker";
                      w.Close();
                  }
              };
    auto w1 = [](data::Multiplexer& multiplexer) {
                  auto id = multiplexer.AllocateChannelId(0);
                  auto c = multiplexer.GetOrCreateChannel(id, 0);
                  auto writers = c->OpenWriters(test_block_size);
                  std::string msg1 = "I came from worker 1";
                  writers[2](msg1);
                  for (auto& w : writers) {
                      sLOG << "close worker";
                      w.Close();
                  }
              };
    auto w2 = [](data::Multiplexer& multiplexer) {
                  auto id = multiplexer.AllocateChannelId(0);
                  auto c = multiplexer.GetOrCreateChannel(id, 0);
                  auto writers = c->OpenWriters(test_block_size);
                  for (auto& w : writers) {
                      sLOG << "close worker";
                      w.Close();
                  }

                  auto reader = c->OpenConcatReader(true);
                  ASSERT_EQ("I came from worker 0", reader.Next<std::string>());
                  ASSERT_EQ("I am another message from worker 0", reader.Next<std::string>());
                  ASSERT_EQ("I came from worker 1", reader.Next<std::string>());
              };
    Execute(w0, w1, w2);
}

TEST_F(Multiplexer, ReadCompleteChannelTwice) {
    auto w0 = [](data::Multiplexer& multiplexer) {
                  auto id = multiplexer.AllocateChannelId(0);
                  auto c = multiplexer.GetOrCreateChannel(id, 0);
                  auto writers = c->OpenWriters(test_block_size);
                  std::string msg1 = "I came from worker 0";
                  std::string msg2 = "I am another message from worker 0";
                  writers[2](msg1);
                  // writers[2].Flush();
                  writers[2](msg2);
                  for (auto& w : writers) {
                      sLOG << "close worker";
                      w.Close();
                  }
              };
    auto w1 = [](data::Multiplexer& multiplexer) {
                  auto id = multiplexer.AllocateChannelId(0);
                  auto c = multiplexer.GetOrCreateChannel(id, 0);
                  auto writers = c->OpenWriters(test_block_size);
                  std::string msg1 = "I came from worker 1";
                  writers[2](msg1);
                  for (auto& w : writers) {
                      sLOG << "close worker";
                      w.Close();
                  }
              };
    auto w2 = [](data::Multiplexer& multiplexer) {
                  auto id = multiplexer.AllocateChannelId(0);
                  auto c = multiplexer.GetOrCreateChannel(id, 0);
                  auto writers = c->OpenWriters(test_block_size);
                  for (auto& w : writers) {
                      sLOG << "close worker";
                      w.Close();
                  }

                  {
                      auto reader = c->OpenConcatReader(false);
                      ASSERT_EQ("I came from worker 0",
                                reader.Next<std::string>());
                      ASSERT_EQ("I am another message from worker 0",
                                reader.Next<std::string>());
                      ASSERT_EQ("I came from worker 1",
                                reader.Next<std::string>());
                      ASSERT_TRUE(!reader.HasNext());
                  }
                  {
                      auto reader = c->OpenConcatReader(true);
                      ASSERT_EQ("I came from worker 0",
                                reader.Next<std::string>());
                      ASSERT_EQ("I am another message from worker 0",
                                reader.Next<std::string>());
                      ASSERT_EQ("I came from worker 1",
                                reader.Next<std::string>());
                      ASSERT_TRUE(!reader.HasNext());
                  }
              };
    Execute(w0, w1, w2);
}

TEST_F(Multiplexer, Scatter_OneWorker) {
    auto w0 =
        [](data::Multiplexer& multiplexer) {
            // produce a File containing some items
            data::File file(multiplexer.block_pool());
            {
                auto writer = file.GetWriter(test_block_size);
                writer(std::string("foo"));
                writer(std::string("bar"));
                writer.Flush();
                writer(std::string("breakfast is the most important meal of the day."));
            }

            // scatter File contents via channel: only items [0,3) are sent
            data::ChannelId id = multiplexer.AllocateChannelId(0);
            auto ch = multiplexer.GetOrCreateChannel(id, 0);
            ch->Scatter<std::string>(file, { 2 });

            // check that got items
            auto reader = ch->OpenConcatReader(true);
            ASSERT_TRUE(reader.HasNext());
            ASSERT_EQ(reader.Next<std::string>(), "foo");
            ASSERT_TRUE(reader.HasNext());
            ASSERT_EQ(reader.Next<std::string>(), "bar");
            ASSERT_FALSE(reader.HasNext());
        };
    Execute(w0);
}

TEST_F(Multiplexer, Scatter_TwoWorkers_OnlyLocalCopy) {
    auto w0 =
        [](data::Multiplexer& multiplexer) {
            // produce a File containing some items
            data::File file(multiplexer.block_pool());
            {
                auto writer = file.GetWriter(test_block_size);
                writer(std::string("foo"));
                writer(std::string("bar"));
            }

            // scatter File contents via channel: only items [0,2) are to local worker
            data::ChannelId id = multiplexer.AllocateChannelId(0);
            auto ch = multiplexer.GetOrCreateChannel(id, 0);
            ch->Scatter<std::string>(file, { 2, 2 });

            // check that got items
            auto res = ch->OpenConcatReader(true).ReadComplete<std::string>();
            ASSERT_EQ(res, (std::vector<std::string>{ "foo", "bar" }));
        };
    auto w1 =
        [](data::Multiplexer& multiplexer) {
            // produce a File containing some items
            data::File file(multiplexer.block_pool());
            {
                auto writer = file.GetWriter(test_block_size);
                writer(std::string("hello"));
                writer(std::string("world"));
                writer(std::string("."));
            }

            // scatter File contents via channel: only items [0,3) are to local worker
            data::ChannelId id = multiplexer.AllocateChannelId(0);
            auto ch = multiplexer.GetOrCreateChannel(id, 0);
            ch->Scatter<std::string>(file, { 0, 3 });

            // check that got items
            auto res = ch->OpenConcatReader(true).ReadComplete<std::string>();
            ASSERT_EQ(res, (std::vector<std::string>{ "hello", "world", "." }));
        };
    Execute(w0, w1);
}

TEST_F(Multiplexer, Scatter_TwoWorkers_CompleteExchange) {
    auto w0 = [](data::Multiplexer& multiplexer) {
                  // produce a File containing some items
                  data::File file(multiplexer.block_pool());
                  {
                      auto writer = file.GetWriter(test_block_size);
                      writer(std::string("foo"));
                      writer(std::string("bar"));
                  }

                  // scatter File contents via channel.
                  data::ChannelId id = multiplexer.AllocateChannelId(0);
                  auto ch = multiplexer.GetOrCreateChannel(id, 0);
                  ch->Scatter<std::string>(file, { 1, 2 });

                  // check that got items
                  auto res = ch->OpenConcatReader(true).ReadComplete<std::string>();
                  ASSERT_EQ(res, (std::vector<std::string>{ "foo", "hello" }));
              };
    auto w1 = [](data::Multiplexer& multiplexer) {
                  // produce a File containing some items
                  data::File file(multiplexer.block_pool());
                  {
                      auto writer = file.GetWriter(test_block_size);
                      writer(std::string("hello"));
                      writer(std::string("world"));
                      writer(std::string("."));
                  }

                  // scatter File contents via channel.
                  data::ChannelId id = multiplexer.AllocateChannelId(0);
                  auto ch = multiplexer.GetOrCreateChannel(id, 0);
                  ch->Scatter<std::string>(file, { 1, 2 });

                  // check that got items
                  auto res = ch->OpenConcatReader(true).ReadComplete<std::string>();
                  ASSERT_EQ(res, (std::vector<std::string>{ "bar", "world" }));
              };
    Execute(w0, w1);
}

TEST_F(Multiplexer, Scatter_ThreeWorkers_PartialExchange) {
    auto w0 = [](data::Multiplexer& multiplexer) {
                  // produce a File containing some items
                  data::File file(multiplexer.block_pool());
                  {
                      auto writer = file.GetWriter(test_block_size);
                      writer(1);
                      writer(2);
                  }

                  // scatter File contents via channel.
                  data::ChannelId id = multiplexer.AllocateChannelId(0);
                  auto ch = multiplexer.GetOrCreateChannel(id, 0);
                  ch->Scatter<int>(file, { 2, 2, 2 });

                  // check that got items
                  auto res = ch->OpenConcatReader(true).ReadComplete<int>();
                  ASSERT_EQ(res, (std::vector<int>{ 1, 2 }));
              };
    auto w1 = [](data::Multiplexer& multiplexer) {
                  // produce a File containing some items
                  data::File file(multiplexer.block_pool());
                  {
                      auto writer = file.GetWriter(test_block_size);
                      writer(3);
                      writer(4);
                      writer(5);
                      writer(6);
                  }

                  // scatter File contents via channel.
                  data::ChannelId id = multiplexer.AllocateChannelId(0);
                  auto ch = multiplexer.GetOrCreateChannel(id, 0);
                  ch->Scatter<int>(file, { 0, 2, 4 });

                  // check that got items
                  auto res = ch->OpenConcatReader(true).ReadComplete<int>();
                  ASSERT_EQ(res, (std::vector<int>{ 3, 4 }));
              };
    auto w2 = [](data::Multiplexer& multiplexer) {
                  // empty File :...(
                  data::File file(multiplexer.block_pool());

                  // scatter File contents via channel.
                  data::ChannelId id = multiplexer.AllocateChannelId(0);
                  auto ch = multiplexer.GetOrCreateChannel(id, 0);
                  ch->Scatter<int>(file, { 0, 0, 0 });

                  // check that got items
                  auto res = ch->OpenConcatReader(true).ReadComplete<int>();
                  ASSERT_EQ(res, (std::vector<int>{ 5, 6 }));
              };
    Execute(w0, w1, w2);
}

/******************************************************************************/<|MERGE_RESOLUTION|>--- conflicted
+++ resolved
@@ -73,14 +73,9 @@
     size_t my_local_worker_id = 0;
     size_t num_workers_per_host = 1;
 
-<<<<<<< HEAD
-    data::BlockPool block_pool(nullptr);
-    data::Multiplexer multiplexer(block_pool, num_workers_per_host, *net);
-=======
     mem::Manager mem_manager(nullptr, "Benchmark");
     data::BlockPool block_pool(&mem_manager);
-    data::Multiplexer multiplexer(mem_manager, block_pool, num_workers_per_node, *net);
->>>>>>> 2c0f016f
+    data::Multiplexer multiplexer(mem_manager, block_pool, num_workers_per_host, *net);
     {
         data::ChannelId id = multiplexer.AllocateChannelId(my_local_worker_id);
 
