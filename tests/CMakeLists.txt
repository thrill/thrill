################################################################################
# tests/CMakeLists.txt
#
# CMake file for c7a testsuite
################################################################################

include_directories(${gtest_SOURCE_DIR}/include)
# ADD NEW TESTS HERE! (alphabetical order)
set(unit_test_sources
    api/test_simple_api.cpp
    communication/test_net_dispatcher.cpp
    data/test_data_manager.cpp
    data/test_block_iterator.cpp
    data/test_serializer.cpp
<<<<<<< HEAD
    engine/test_stage_builder.cpp
    api/test_simple_api.cpp
=======
    engine/mock-network.cpp
>>>>>>> 6931cb5a
)
add_executable(unit_tests ${unit_test_sources})
target_link_libraries(unit_tests gtest_main)

################################################################################<|MERGE_RESOLUTION|>--- conflicted
+++ resolved
@@ -12,12 +12,9 @@
     data/test_data_manager.cpp
     data/test_block_iterator.cpp
     data/test_serializer.cpp
-<<<<<<< HEAD
     engine/test_stage_builder.cpp
     api/test_simple_api.cpp
-=======
     engine/mock-network.cpp
->>>>>>> 6931cb5a
 )
 add_executable(unit_tests ${unit_test_sources})
 target_link_libraries(unit_tests gtest_main)
