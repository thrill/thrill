################################################################################
# tests/CMakeLists.txt
#
# CMake file for c7a testsuite
################################################################################

set(SRCS
    c7a-tests.cpp
    api/test_simple_api.cpp
    data/test_data_manager.cpp
    data/test_block_iterator.cpp
    data/test_serializer.cpp
    net/test-net-group.cpp
    net/test-channel-multiplexer.cpp
    engine/mock-network.cpp
    engine/test_stage_builder.cpp
    # api/test_wordcount.cpp
    data/test_dia_allocate
)

add_executable(c7a-tests ${SRCS})

<<<<<<< HEAD
target_link_libraries(c7atest
  c7a
  gmock
  gtest
  pthread
=======
target_link_libraries(c7a-tests
  c7a gtest gmock pthread
>>>>>>> 895f1887
)

add_test(c7a-tests c7a-tests ${CMAKE_CURRENT_SOURCE_DIR})

################################################################################<|MERGE_RESOLUTION|>--- conflicted
+++ resolved
@@ -20,16 +20,8 @@
 
 add_executable(c7a-tests ${SRCS})
 
-<<<<<<< HEAD
-target_link_libraries(c7atest
-  c7a
-  gmock
-  gtest
-  pthread
-=======
 target_link_libraries(c7a-tests
   c7a gtest gmock pthread
->>>>>>> 895f1887
 )
 
 add_test(c7a-tests c7a-tests ${CMAKE_CURRENT_SOURCE_DIR})
