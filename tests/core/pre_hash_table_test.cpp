/*******************************************************************************
 * tests/core/pre_hash_table_test.cpp
 *
 * Part of Project Thrill.
 *
 * Copyright (C) 2015 Matthias Stumpp <mstumpp@gmail.com>
 *
 * This file has no license. Only Chunk Norris can compile it.
 ******************************************************************************/

#include <gtest/gtest.h>
#include <thrill/core/reduce_pre_table.hpp>
#include <thrill/data/file.hpp>

#include <functional>
#include <string>
#include <utility>
#include <vector>

using namespace thrill;

using IntPair = std::pair<int, int>;
using StringPairPair = std::pair<std::string, std::pair<std::string, int> >;
using StringPair = std::pair<std::string, int>;

struct PreTable : public::testing::Test { };

struct MyStruct
{
    size_t key;
    int    count;
};

using MyPair = std::pair<int, MyStruct>;

template <typename Key, typename HashFunction = std::hash<Key> >
class CustomKeyHashFunction
    : public core::PreReduceByHashKey<int>
{
public:
    explicit CustomKeyHashFunction(const HashFunction& hash_function = HashFunction())
        : hash_function_(hash_function)
    { }

    template <typename ReducePreTable>
    typename ReducePreTable::index_result
    operator () (const Key& k, ReducePreTable* ht) const {

        using index_result = typename ReducePreTable::index_result;

        size_t global_index = 0;
        size_t partition_id = 0;
        size_t local_index = 0;

        (void)k;
        (void)ht;

        return index_result(partition_id, local_index, global_index);
    }

private:
    HashFunction hash_function_;
};

TEST_F(PreTable, CustomHashFunction) {

    auto key_ex = [](int in) {
                      return in;
                  };

    auto red_fn = [](int in1, int in2) {
                      return in1 + in2;
                  };

    data::BlockPool block_pool(nullptr);
    data::File output(block_pool);
    std::vector<data::File::DynWriter> writers;
    writers.emplace_back(output.GetDynWriter());

    CustomKeyHashFunction<int> cust_hash;
    core::ReducePreTable<int, int, decltype(key_ex), decltype(red_fn), true,
                         CustomKeyHashFunction<int> >
    table(1, key_ex, red_fn, writers, 1024 * 16, 0.001, 1.0, cust_hash);

    for (int i = 0; i < 16; i++) {
        table.Insert(i);
    }

    table.Flush();

    auto it1 = output.GetKeepReader();
    int c = 0;
    while (it1.HasNext()) {
        it1.Next<int>();
        c++;
    }

    ASSERT_EQ(16, c);
}

TEST_F(PreTable, AddIntegers) {

    auto key_ex = [](int in) {
                      return in;
                  };

    auto red_fn = [](int in1, int in2) {
                      return in1 + in2;
                  };

    data::BlockPool block_pool(nullptr);
    data::File output(block_pool);
    std::vector<data::File::DynWriter> writers;
    writers.emplace_back(output.GetDynWriter());

    core::ReducePreTable<int, int, decltype(key_ex), decltype(red_fn), true>
    table(1, key_ex, red_fn, writers);

    table.Insert(1);
    table.Insert(2);
    table.Insert(3);

    ASSERT_EQ(3u, table.NumItemsPerTable());

    table.Insert(2);

    ASSERT_EQ(3u, table.NumItemsPerTable());
}

TEST_F(PreTable, CreateEmptyTable) {

    auto key_ex = [](int in) {
                      return in;
                  };

    auto red_fn = [](int in1, int in2) {
                      return in1 + in2;
                  };

    data::BlockPool block_pool(nullptr);
    data::File output(block_pool);
    std::vector<data::File::DynWriter> writers;
    writers.emplace_back(output.GetDynWriter());

    core::ReducePreTable<int, int, decltype(key_ex), decltype(red_fn), true>
    table(1, key_ex, red_fn, writers);

    table.Insert(1);
    table.Insert(2);
    table.Insert(3);

    ASSERT_EQ(3u, table.NumItemsPerTable());

    table.Insert(2);

    ASSERT_EQ(3u, table.NumItemsPerTable());
}

TEST_F(PreTable, PopIntegers) {

    auto red_fn = [](int in1, int in2) {
                      return in1 + in2;
                  };

    auto key_ex = [](int in) {
                      return in;
                  };

    data::BlockPool block_pool(nullptr);
    data::File output(block_pool);
    std::vector<data::File::DynWriter> writers;
    writers.emplace_back(output.GetDynWriter());

    const size_t TargetBlockSize = 8 * 8;
    const size_t bucket_block_size = sizeof(core::ReducePreTable<int, int,
                                                                 decltype(key_ex), decltype(red_fn), true,
                                                                 core::PreReduceByHashKey<int>, std::equal_to<int>, TargetBlockSize>::BucketBlock);

    core::ReducePreTable<int, int, decltype(key_ex), decltype(red_fn), true,
                         core::PreReduceByHashKey<int>, std::equal_to<int>, TargetBlockSize>
    table(1, key_ex, red_fn, writers, bucket_block_size * 2, 0.5, 1.0);

    table.Insert(0);
    table.Insert(1);
    table.Insert(2);
    table.Insert(3);
    table.Insert(4);
    table.Insert(5);
    table.Insert(6);
    table.Insert(7);

    ASSERT_EQ(8u, table.NumItemsPerTable());

    table.Insert(9);

    ASSERT_EQ(1u, table.NumItemsPerTable());
}

// Manually flush all items in table,
// no size constraint, one partition
TEST_F(PreTable, FlushIntegersManuallyOnePartition) {

    auto key_ex = [](int in) {
                      return in;
                  };

    auto red_fn = [](int in1, int in2) {
                      return in1 + in2;
                  };

    data::BlockPool block_pool(nullptr);
    data::File output(block_pool);
    std::vector<data::File::DynWriter> writers;
    writers.emplace_back(output.GetDynWriter());

    core::ReducePreTable<int, int, decltype(key_ex), decltype(red_fn), true>
    table(1, key_ex, red_fn, writers, 8 * 1024, 0.001, 1.0);

    table.Insert(0);
    table.Insert(1);
    table.Insert(2);
    table.Insert(3);
    table.Insert(4);

    ASSERT_EQ(5u, table.NumItemsPerTable());

    table.Flush();
    ASSERT_EQ(0u, table.NumItemsPerTable());

    auto it = output.GetKeepReader();
    int c = 0;
    while (it.HasNext()) {
        it.Next<int>();
        c++;
    }

    ASSERT_EQ(5, c);
}

// Manually flush all items in table,
// no size constraint, two partitions
TEST_F(PreTable, FlushIntegersManuallyTwoPartitions) {

    auto key_ex = [](int in) {
                      return in;
                  };

    auto red_fn = [](int in1, int in2) {
                      return in1 + in2;
                  };

    data::BlockPool block_pool(nullptr);
    data::File output1(block_pool), output2(block_pool);
    std::vector<data::File::DynWriter> writers;
    writers.emplace_back(output1.GetDynWriter());
    writers.emplace_back(output2.GetDynWriter());

    core::ReducePreTable<int, int, decltype(key_ex), decltype(red_fn), true>
    table(2, key_ex, red_fn, writers, 8 * 1024, 0.001, 1.0);

    table.Insert(0);
    table.Insert(1);
    table.Insert(2);
    table.Insert(3);
    table.Insert(4);

    ASSERT_EQ(5u, table.NumItemsPerTable());

    table.Flush();
    ASSERT_EQ(0u, table.NumItemsPerTable());

    auto it1 = output1.GetKeepReader();
    int c1 = 0;
    while (it1.HasNext()) {
        it1.Next<int>();
        c1++;
    }

    auto it2 = output2.GetKeepReader();
    int c2 = 0;
    while (it2.HasNext()) {
        it2.Next<int>();
        c2++;
    }

    ASSERT_EQ(5u, c1 + c2);
}

// Partial flush of items in table due to
// max table size constraint, one partition
TEST_F(PreTable, FlushIntegersPartiallyOnePartition) {

    auto key_ex = [](int in) {
                      return in;
                  };

    auto red_fn = [](int in1, int in2) {
                      return in1 + in2;
                  };

    data::BlockPool block_pool(nullptr);
    data::File output(block_pool);
    std::vector<data::File::DynWriter> writers;
    writers.emplace_back(output.GetDynWriter());

    const size_t TargetBlockSize = 8 * 8;
    const size_t bucket_block_size = sizeof(core::ReducePreTable<int, int,
                                                                 decltype(key_ex), decltype(red_fn), true,
                                                                 core::PreReduceByHashKey<int>, std::equal_to<int>, TargetBlockSize>::BucketBlock);

    core::ReducePreTable<int, int, decltype(key_ex), decltype(red_fn), true,
                         core::PreReduceByHashKey<int>, std::equal_to<int>, TargetBlockSize>
    table(1, key_ex, red_fn, writers, bucket_block_size * 2, 0.5, 0.5);

    table.Insert(0);
    table.Insert(1);
    table.Insert(2);
    table.Insert(3);
    table.Insert(4);
    table.Insert(5);
    table.Insert(6);
    table.Insert(7);

    ASSERT_EQ(8u, table.NumItemsPerTable());

    table.Insert(8);

    auto it = output.GetKeepReader();
    int c = 0;
    while (it.HasNext()) {
        it.Next<int>();
        c++;
    }

    ASSERT_EQ(8, c);
}

//// Partial flush of items in table due to
//// max table size constraint, two partitions
TEST_F(PreTable, FlushIntegersPartiallyTwoPartitions) {

    auto key_ex = [](int in) {
                      return in;
                  };

    auto red_fn = [](int in1, int in2) {
                      return in1 + in2;
                  };

    data::BlockPool block_pool(nullptr);
    data::File output1(block_pool), output2(block_pool);

    std::vector<data::File::DynWriter> writers;
    writers.emplace_back(output1.GetDynWriter());
    writers.emplace_back(output2.GetDynWriter());

    core::ReducePreTable<int, int, decltype(key_ex), decltype(red_fn), true>
    table(2, key_ex, red_fn, writers, 8 * 1024, 0.001, 1.0);

    table.Insert(0);
    table.Insert(1);
    table.Insert(2);
    table.Insert(3);

    ASSERT_EQ(4u, table.NumItemsPerTable());

    table.Insert(4);
    table.Flush();

    auto it1 = output1.GetKeepReader();
    int c1 = 0;
    while (it1.HasNext()) {
        it1.Next<int>();
        c1++;
    }

    table.Flush();

    auto it2 = output2.GetKeepReader();
    int c2 = 0;
    while (it2.HasNext()) {
        it2.Next<int>();
        c2++;
    }

<<<<<<< HEAD
    ASSERT_EQ(2, c2);
    ASSERT_EQ(0u, table.NumItemsPerTable());
=======
    ASSERT_EQ(5u, c1 + c2);
    ASSERT_EQ(0u, table.NumItems());
>>>>>>> 9beae045
}

TEST_F(PreTable, ComplexType) {

    auto key_ex = [](StringPair in) {
                      return in.first;
                  };

    auto red_fn = [](StringPair in1, StringPair in2) {
                      return std::make_pair(in1.first, in1.second + in2.second);
                  };

    data::BlockPool block_pool(nullptr);
    data::File output(block_pool);
    std::vector<data::File::DynWriter> writers;
    writers.emplace_back(output.GetDynWriter());

    core::ReducePreTable<std::string, StringPair, decltype(key_ex), decltype(red_fn), true>
    table(1, key_ex, red_fn, writers, 16 * 1024, 0.001, 0.5);

    table.Insert(std::make_pair("hallo", 1));
    table.Insert(std::make_pair("hello", 2));
    table.Insert(std::make_pair("bonjour", 3));

    ASSERT_EQ(3u, table.NumItemsPerTable());

    table.Insert(std::make_pair("hello", 5));

    ASSERT_EQ(3u, table.NumItemsPerTable());

    table.Insert(std::make_pair("baguette", 42));

    table.Flush();

    ASSERT_EQ(0u, table.NumItemsPerTable());
}

TEST_F(PreTable, MultipleWorkers) {

    auto key_ex = [](int in) {
                      return in;
                  };

    auto red_fn = [](int in1, int in2) {
                      return in1 + in2;
                  };

    data::BlockPool block_pool(nullptr);
    data::File output1(block_pool), output2(block_pool);

    std::vector<data::File::DynWriter> writers;
    writers.emplace_back(output1.GetDynWriter());
    writers.emplace_back(output2.GetDynWriter());

    const size_t TargetBlockSize = 8 * 8;
    const size_t bucket_block_size = sizeof(core::ReducePreTable<int, int,
                                                                 decltype(key_ex), decltype(red_fn), true,
                                                                 core::PreReduceByHashKey<int>, std::equal_to<int>, TargetBlockSize>::BucketBlock);

    core::ReducePreTable<int, int, decltype(key_ex), decltype(red_fn), true,
                         core::PreReduceByHashKey<int>, std::equal_to<int>, TargetBlockSize>
    table(2, key_ex, red_fn, writers, bucket_block_size * 2, 1.0, 0.5);

    ASSERT_EQ(0u, table.NumItemsPerTable());

    for (int i = 0; i < 6; i++) {
        table.Insert(i * 35001);
    }

    ASSERT_LE(table.NumItemsPerTable(), 6u);
    ASSERT_GT(table.NumItemsPerTable(), 0u);
}

// Insert several items with same key and test application of local reduce
TEST_F(PreTable, InsertManyIntsAndTestReduce1) {

    auto key_ex = [](const MyStruct& in) {
                      return in.key % 500;
                  };

    auto red_fn = [](const MyStruct& in1, const MyStruct& in2) {
                      return MyStruct {
                                 in1.key, in1.count + in2.count
                      };
                  };

    size_t total_sum = 0, total_count = 0;

    data::BlockPool block_pool(nullptr);
    data::File output(block_pool);
    std::vector<data::File::DynWriter> writers;
    writers.emplace_back(output.GetDynWriter());

    size_t nitems = 1 * 1024 * 1024;

    // Hashtable with smaller block size for testing.
    core::ReducePreTable<size_t, MyStruct, decltype(key_ex), decltype(red_fn), true>
    table(1, key_ex, red_fn, writers, nitems * 16, 0.001, 0.5);

    // insert lots of items
    for (size_t i = 0; i != nitems; ++i) {
        table.Insert(MyStruct { i, 1 });
    }

    table.Flush();

    auto it1 = output.GetKeepReader();
    while (it1.HasNext()) {
        auto n = it1.Next<MyStruct>();
        total_count++;
        total_sum += n.count;
    }

    // actually check that the reduction worked
    ASSERT_EQ(500u, total_count);
    ASSERT_EQ(nitems, total_sum);
}

TEST_F(PreTable, InsertManyIntsAndTestReduce2) {

    auto key_ex = [](const MyStruct& in) {
                      return static_cast<int>(in.key);
                  };

    auto red_fn = [](const MyStruct& in1, const MyStruct& in2) {
                      return MyStruct {
                                 in1.key, in1.count + in2.count
                      };
                  };

    data::BlockPool block_pool(nullptr);
    data::File output(block_pool);
    std::vector<data::File::DynWriter> writers;
    writers.emplace_back(output.GetDynWriter());

    const size_t nitems_per_key = 10;
    const size_t nitems = 1 * 4 * 1024;

    const size_t TargetBlockSize = nitems * sizeof(MyStruct);
    const size_t bucket_block_size = sizeof(core::ReducePreTable<int, MyStruct,
                                                                 decltype(key_ex), decltype(red_fn), true,
                                                                 core::PreReduceByHashKey<int>, std::equal_to<int>,
                                                                 TargetBlockSize>::BucketBlock);

    core::ReducePreTable<int, MyStruct, decltype(key_ex), decltype(red_fn), true,
                         core::PreReduceByHashKey<int>, std::equal_to<int>, TargetBlockSize>
    table(1, key_ex, red_fn, writers, bucket_block_size * bucket_block_size, 1.0, 1.0);

    // insert lots of items
    size_t sum = 0;
    for (size_t i = 0; i != nitems_per_key; ++i) {
        sum += i;
        for (size_t j = 0; j != nitems; ++j) {
            table.Insert(MyStruct { j, static_cast<int>(i) });
        }
    }

    ASSERT_EQ(nitems, table.NumItemsPerTable());

    table.Flush();

    ASSERT_EQ(0u, table.NumItemsPerTable());

    auto it1 = output.GetKeepReader();
    while (it1.HasNext()) {
        auto n = it1.Next<MyStruct>();
        ASSERT_EQ(sum, n.count);
    }
}

void randomStr(std::string& s, const int len) {
    s.resize(len);

    static const char alphanum[] = "ABCDEFGHIJKLMNOPQRSTUVWXYZabcdefghijklmnopqrstuvwxyz0123456789";

    for (int i = 0; i < len; ++i) {
        s[i] = alphanum[rand() % (sizeof(alphanum) - 1)];
    }

    s[len] = 0;
}

TEST_F(PreTable, InsertManyStringItemsAndTestReduce) {

    auto key_ex = [](StringPair in) {
                      return in.first;
                  };

    auto red_fn = [](StringPair in1, StringPair in2) {
                      return std::make_pair(in1.first, in1.second + in2.second);
                  };

    data::BlockPool block_pool(nullptr);
    data::File output(block_pool);
    std::vector<data::File::DynWriter> writers;
    writers.emplace_back(output.GetDynWriter());

    size_t nitems_per_key = 10;
    size_t nitems = 1 * 4 * 1024;

    core::ReducePreTable<std::string, StringPair, decltype(key_ex), decltype(red_fn), true>
    table(1, key_ex, red_fn, writers, 16 * 1024, 0.001, 0.5);

    // insert lots of items
    size_t sum = 0;
    for (size_t j = 0; j != nitems; ++j) {
        sum = 0;
        std::string str;
        randomStr(str, 128);
        for (size_t i = 0; i != nitems_per_key; ++i) {
            sum += i;
            table.Insert(std::make_pair(str, i));
        }
    }

    table.Flush();

    ASSERT_EQ(0u, table.NumItemsPerTable());

    auto it1 = output.GetKeepReader();
    while (it1.HasNext()) {
        auto n = it1.Next<StringPair>();
        ASSERT_EQ(sum, n.second);
    }
}

/******************************************************************************/<|MERGE_RESOLUTION|>--- conflicted
+++ resolved
@@ -383,13 +383,8 @@
         c2++;
     }
 
-<<<<<<< HEAD
-    ASSERT_EQ(2, c2);
+    ASSERT_EQ(5u, c1 + c2);
     ASSERT_EQ(0u, table.NumItemsPerTable());
-=======
-    ASSERT_EQ(5u, c1 + c2);
-    ASSERT_EQ(0u, table.NumItems());
->>>>>>> 9beae045
 }
 
 TEST_F(PreTable, ComplexType) {
