/*******************************************************************************
 * tests/core/post_hash_table_test.cpp
 *
 * Part of Project Thrill.
 *
 * Copyright (C) 2015 Matthias Stumpp <mstumpp@gmail.com>
 *
 * This file has no license. Only Chunk Norris can compile it.
 ******************************************************************************/

#include <gtest/gtest.h>
#include <thrill/api/context.hpp>
#include <thrill/core/reduce_post_table.hpp>
#include <thrill/net/manager.hpp>

#include <algorithm>
#include <functional>
#include <string>
#include <utility>
#include <vector>

using namespace thrill; // NOLINT

struct PostTable : public::testing::Test { };

std::pair<int, int> pair(int ele) {
    return std::make_pair(ele, ele);
}

template <typename Key, typename HashFunction = std::hash<Key> >
class CustomKeyHashFunction
    : public core::PostReduceByHashKey<int>
{
public:
    explicit CustomKeyHashFunction(const HashFunction& hash_function = HashFunction())
        : hash_function_(hash_function)
    { }

    template <typename ReducePostTable>
    size_t
    operator () (const Key& v, ReducePostTable* ht, const size_t& size) const {

        (void)v;
        (void)ht;
        (void)size;

        return 0;
    }

private:
    HashFunction hash_function_;
};

TEST_F(PostTable, CustomHashFunction) {

    std::function<void(Context&)> start_func =
        [](Context& ctx) {

            auto key_ex = [](int in) {
                              return in;
                          };

            auto red_fn = [](int in1, int in2) {
                              return in1 + in2;
                          };

            using EmitterFunction = std::function<void(const int&)>;
            std::vector<int> writer1;
            EmitterFunction emit = ([&writer1](const int value) {
                                   writer1.push_back(value);
                               });

            CustomKeyHashFunction<int> cust_hash;
            core::PostReduceFlushToDefault<int, decltype(red_fn)> flush_func(red_fn);
            core::ReducePostTable<int, int, int, decltype(key_ex), decltype(red_fn), false,
                                  core::PostReduceFlushToDefault<int, decltype(red_fn)>, CustomKeyHashFunction<int> >
            table(ctx, key_ex, red_fn, emit, cust_hash, flush_func);

            ASSERT_EQ(0u, writer1.size());

            for (int i = 0; i < 16; i++) {
                table.Insert(pair(i));
            }

            ASSERT_EQ(0u, writer1.size());

            table.Flush();

            ASSERT_EQ(16u, writer1.size());
        };

    api::RunSameThread(start_func);
}

TEST_F(PostTable, AddIntegers) {

    std::function<void(Context&)> start_func =
        [](Context& ctx) {

            auto key_ex = [](int in) {
                              return in;
                          };

            auto red_fn = [](int in1, int in2) {
                              return in1 + in2;
                          };

            using EmitterFunction = std::function<void(const int&)>;
            std::vector<int> writer1;
            EmitterFunction emit = ([&writer1](const int value) {
                writer1.push_back(value);
            });

            core::ReducePostTable<int, int, int, decltype(key_ex), decltype(red_fn), false>
            table(ctx, key_ex, red_fn, emit);

            ASSERT_EQ(0u, table.NumBlocksPerTable());

            table.Insert(pair(1));
            table.Insert(pair(2));
            table.Insert(pair(3));

            ASSERT_EQ(0u, writer1.size());

            table.Flush(true);

            ASSERT_EQ(0u, table.NumBlocksPerTable());
            ASSERT_EQ(3u, writer1.size());
        };
    api::RunSameThread(start_func);
}

TEST_F(PostTable, CreateEmptyTable) {

    std::function<void(Context&)> start_func =
        [](Context& ctx) {
            auto key_ex = [](int in) {
                              return in;
                          };

            auto red_fn = [](int in1, int in2) {
                              return in1 + in2;
                          };

            using EmitterFunction = std::function<void(const int&)>;
            std::vector<int> writer1;
            EmitterFunction emit = ([&writer1](const int value) {
                writer1.push_back(value);
            });

            core::ReducePostTable<int, int, int, decltype(key_ex), decltype(red_fn)>
            table(ctx, key_ex, red_fn, emit);

            ASSERT_EQ(0u, table.NumBlocksPerTable());
            ASSERT_EQ(0u, table.NumItemsPerTable());
        };
    api::RunSameThread(start_func);
}

TEST_F(PostTable, FlushIntegers) {

    std::function<void(Context&)> start_func =
        [](Context& ctx) {

            auto key_ex = [](int in) {
                              return in;
                          };
            auto red_fn = [](int in1, int in2) {
                              return in1 + in2;
                          };

            using EmitterFunction = std::function<void(const int&)>;
            std::vector<int> writer1;
            EmitterFunction emit = ([&writer1](const int value) {
                writer1.push_back(value);
            });

            core::ReducePostTable<int, int, int, decltype(key_ex), decltype(red_fn)>
            table(ctx, key_ex, red_fn, emit);

            ASSERT_EQ(0u, writer1.size());

            table.Insert(pair(1));
            table.Insert(pair(2));
            table.Insert(pair(3));

            ASSERT_EQ(0u, writer1.size());

            table.Flush();

            ASSERT_EQ(3u, writer1.size());

            table.Insert(pair(1));
        };
    api::RunSameThread(start_func);
}

TEST_F(PostTable, FlushIntegersInSequence) {

    std::function<void(Context&)> start_func =
        [](Context& ctx) {

            auto key_ex = [](int in) {
                              return in;
                          };
            auto red_fn = [](int in1, int in2) {
                              return in1 + in2;
                          };

            using EmitterFunction = std::function<void(const int&)>;
            std::vector<int> writer1;
            EmitterFunction emit = ([&writer1](const int value) {
                writer1.push_back(value);
            });

            core::ReducePostTable<int, int, int, decltype(key_ex), decltype(red_fn), false>
            table(ctx, key_ex, red_fn, emit);

            ASSERT_EQ(0u, writer1.size());

            table.Insert(pair(1));
            table.Insert(pair(2));
            table.Insert(pair(3));

            ASSERT_EQ(0u, writer1.size());

            table.Flush(true);

            ASSERT_EQ(3u, writer1.size());

            table.Insert(pair(4));
            table.Insert(pair(5));
            table.Insert(pair(6));

            ASSERT_EQ(3u, writer1.size());

            table.Flush(true);

            ASSERT_EQ(6u, writer1.size());
        };
    api::RunSameThread(start_func);
}

TEST_F(PostTable, MultipleEmitters) {

    std::function<void(Context&)> start_func =
        [](Context& ctx) {

            std::vector<int> vec1;

            auto key_ex = [](int in) {
                              return in;
                          };

            auto red_fn = [](int in1, int in2) {
                              return in1 + in2;
                          };

            using EmitterFunction = std::function<void(const int&)>;
            std::vector<int> writer1;
            std::vector<int> writer2;
            EmitterFunction emit = ([&writer1, &writer2](const int value) {
                writer1.push_back(value);
                writer2.push_back(value);
            });

            core::ReducePostTable<int, int, int, decltype(key_ex), decltype(red_fn)>
            table(ctx, key_ex, red_fn, emit);

            table.Insert(pair(1));
            table.Insert(pair(2));
            table.Insert(pair(3));

            ASSERT_EQ(0u, writer1.size());
            ASSERT_EQ(0u, writer2.size());

            table.Flush();

            ASSERT_EQ(3u, writer1.size());
            ASSERT_EQ(3u, writer2.size());
        };
    api::RunSameThread(start_func);
}

TEST_F(PostTable, ComplexType) {

    std::function<void(Context&)> start_func =
        [](Context& ctx) {

            using StringPair = std::pair<std::string, int>;

            auto key_ex = [](StringPair in) {
                              return in.first;
                          };

            auto red_fn = [](StringPair in1, StringPair in2) {
                              return std::make_pair(in1.first, in1.second + in2.second);
                          };

            using EmitterFunction = std::function<void(const StringPair&)>;
            std::vector<StringPair> writer1;
            EmitterFunction emit = ([&writer1](const StringPair value) {
                writer1.push_back(value);
            });

            const size_t TargetBlockSize = 24 * 8;
            StringPair sp;

            core::ReducePostTable<StringPair, std::string, StringPair, decltype(key_ex), decltype(red_fn), false,
                                  core::PostReduceFlushToDefault<std::string, decltype(red_fn)>,
                                  core::PostReduceByHashKey<std::string>, std::equal_to<std::string>, TargetBlockSize>
<<<<<<< HEAD
            table(ctx, key_ex, red_fn, emitters, core::PostReduceByHashKey<std::string>(),
                  core::PostReduceFlushToDefault<std::string, decltype(red_fn)>(red_fn), 0, 0, sp, 1024 * 24, 1.0, 0.5, 1.0,
=======
            table(ctx, key_ex, red_fn, emit, core::PostReduceByHashKey<std::string>(),
                  core::PostReduceFlushToDefault<std::string, decltype(red_fn)>(), 0, 0, sp, 1024 * 24, 1.0, 0.5, 1.0,
>>>>>>> 82fe9cb1
                  std::equal_to<std::string>());

            table.Insert(std::make_pair("hallo", std::make_pair("hallo", 1)));
            table.Insert(std::make_pair("hello", std::make_pair("hello", 2)));
            table.Insert(std::make_pair("bonjour", std::make_pair("bonjour", 3)));

            ASSERT_EQ(3u, table.NumBlocksPerTable());

            table.Insert(std::make_pair("hello", std::make_pair("hello", 5)));

            ASSERT_EQ(3u, table.NumBlocksPerTable());

            table.Insert(std::make_pair("baguette", std::make_pair("baguette", 42)));

            // false on MSVC/Windows
            // ASSERT_EQ(4u, table.NumBlocks());
        };

    api::RunSameThread(start_func);
}

TEST_F(PostTable, OneBucketOneBlockTestFillRate) {

    std::function<void(Context&)> start_func =
        [](Context& ctx) {

            auto key_ex = [](int in) {
                              return in;
                          };
            auto red_fn = [](int in1, int in2) {
                              return in1 + in2;
                          };

            using EmitterFunction = std::function<void(const int&)>;
            std::vector<int> writer1;
            EmitterFunction emit = ([&writer1](const int value) {
                writer1.push_back(value);
            });

            const size_t TargetBlockSize = 8 * 8;
            const size_t bucket_block_size = sizeof(core::ReducePostTable<int, int, int,
                                                                          decltype(key_ex), decltype(red_fn), false,
                                                                          core::PostReduceFlushToDefault<int, decltype(red_fn)>,
                                                                          core::PostReduceByHashKey<int>, std::equal_to<int>, TargetBlockSize>::BucketBlock);
            using KeyValuePair = std::pair<int, int>;

            core::ReducePostTable<int, int, int, decltype(key_ex), decltype(red_fn), false,
                                  core::PostReduceFlushToDefault<int, decltype(red_fn)>,
                                  core::PostReduceByHashKey<int>, std::equal_to<int>, TargetBlockSize>
<<<<<<< HEAD
            table(ctx, key_ex, red_fn, emitters, core::PostReduceByHashKey<int>(),
                  core::PostReduceFlushToDefault<int, decltype(red_fn)>(red_fn), 0, 0, 0, bucket_block_size * 5, 0.2, 1.0, 1.0,
=======
            table(ctx, key_ex, red_fn, emit, core::PostReduceByHashKey<int>(),
                  core::PostReduceFlushToDefault<int, decltype(red_fn)>(), 0, 0, 0, bucket_block_size * 5, 0.2, 1.0, 1.0,
>>>>>>> 82fe9cb1
                  std::equal_to<int>());

            size_t block_size = std::max<size_t>(8, TargetBlockSize / sizeof(KeyValuePair));
            ASSERT_EQ(8u, block_size);

            ASSERT_EQ(0u, table.NumBlocksPerTable());
            ASSERT_EQ(0u, writer1.size());

            for (size_t i = 0; i < block_size; ++i) {
                table.Insert(static_cast<int>(i));
            }
            ASSERT_EQ(1u, table.NumBlocksPerTable());
            ASSERT_EQ(block_size, table.NumItemsPerTable());

            ASSERT_EQ(0u, writer1.size());

            table.Flush();

            ASSERT_EQ(block_size, writer1.size());
        };

    api::RunSameThread(start_func);
}

TEST_F(PostTable, OneBucketOneBlockTestFillRate2) {

    std::function<void(Context&)> start_func =
        [](Context& ctx) {

            auto key_ex = [](int in) {
                              return in;
                          };
            auto red_fn = [](int in1, int in2) {
                              return in1 + in2;
                          };

            using EmitterFunction = std::function<void(const int&)>;
            std::vector<int> writer1;
            EmitterFunction emit = ([&writer1](const int value) {
                writer1.push_back(value);
            });

            const size_t TargetBlockSize = 8 * 8;
            const size_t bucket_block_size = sizeof(core::ReducePostTable<int, int, int,
                                                                          decltype(key_ex), decltype(red_fn), false,
                                                                          core::PostReduceFlushToDefault<int, decltype(red_fn)>,
                                                                          core::PostReduceByHashKey<int>, std::equal_to<int>, TargetBlockSize>::BucketBlock);
            using KeyValuePair = std::pair<int, int>;

            core::ReducePostTable<int, int, int, decltype(key_ex), decltype(red_fn), false,
                                  core::PostReduceFlushToDefault<int, decltype(red_fn)>,
                                  core::PostReduceByHashKey<int>, std::equal_to<int>, TargetBlockSize>
<<<<<<< HEAD
            table(ctx, key_ex, red_fn, emitters, core::PostReduceByHashKey<int>(),
                  core::PostReduceFlushToDefault<int, decltype(red_fn)>(red_fn), 0, 0, 0, bucket_block_size * 5, 0.2, 0.5, 1.0,
=======
            table(ctx, key_ex, red_fn, emit, core::PostReduceByHashKey<int>(),
                  core::PostReduceFlushToDefault<int, decltype(red_fn)>(), 0, 0, 0, bucket_block_size * 5, 0.2, 0.5, 1.0,
>>>>>>> 82fe9cb1
                  std::equal_to<int>());

            size_t block_size = std::max<size_t>(8, TargetBlockSize / sizeof(KeyValuePair));
            ASSERT_EQ(8u, block_size);

            ASSERT_EQ(0u, table.NumBlocksPerTable());
            ASSERT_EQ(0u, writer1.size());

            for (size_t i = 0; i < block_size; ++i) {
                table.Insert(static_cast<int>(i));
            }
            ASSERT_EQ(1u, table.NumBlocksPerTable());
            ASSERT_EQ(block_size, table.NumItemsPerTable());

            for (size_t i = block_size; i < block_size * 2; ++i) {
                table.Insert(static_cast<int>(i));
            }
            ASSERT_EQ(2u, table.NumBlocksPerTable());
            ASSERT_EQ(block_size * 2, table.NumItemsPerTable());

            ASSERT_EQ(0u, writer1.size());
            table.Flush(true);
            ASSERT_EQ(0u, table.NumItemsPerTable());
            ASSERT_EQ(2 * block_size, writer1.size());
        };

    api::RunSameThread(start_func);
}

TEST_F(PostTable, OneBucketTwoBlocksTestFillRate) {

    std::function<void(Context&)> start_func =
        [](Context& ctx) {

            auto key_ex = [](int in) {
                              return in;
                          };
            auto red_fn = [](int in1, int in2) {
                              return in1 + in2;
                          };

            using EmitterFunction = std::function<void(const int&)>;
            std::vector<int> writer1;
            EmitterFunction emit = ([&writer1](const int value) {
                writer1.push_back(value);
            });

            const size_t TargetBlockSize = 8 * 8;
            const size_t bucket_block_size = sizeof(core::ReducePostTable<int, int, int,
                                                                          decltype(key_ex), decltype(red_fn), false,
                                                                          core::PostReduceFlushToDefault<int, decltype(red_fn)>,
                                                                          core::PostReduceByHashKey<int>, std::equal_to<int>, TargetBlockSize>::BucketBlock);

            using KeyValuePair = std::pair<int, int>;

            core::ReducePostTable<int, int, int, decltype(key_ex), decltype(red_fn), false,
                                  core::PostReduceFlushToDefault<int, decltype(red_fn)>,
                                  core::PostReduceByHashKey<int>, std::equal_to<int>, TargetBlockSize>
<<<<<<< HEAD
            table(ctx, key_ex, red_fn, emitters, core::PostReduceByHashKey<int>(),
                  core::PostReduceFlushToDefault<int, decltype(red_fn)>(red_fn), 0, 0, 0, bucket_block_size * 5, 0.2, 1.0, 1.0,
=======
            table(ctx, key_ex, red_fn, emit, core::PostReduceByHashKey<int>(),
                  core::PostReduceFlushToDefault<int, decltype(red_fn)>(), 0, 0, 0, bucket_block_size * 5, 0.2, 1.0, 1.0,
>>>>>>> 82fe9cb1
                  std::equal_to<int>());

            size_t block_size = std::max<size_t>(8, TargetBlockSize / sizeof(KeyValuePair));
            ASSERT_EQ(8u, block_size);

            ASSERT_EQ(0u, table.NumBlocksPerTable());

            for (size_t i = 0; i < block_size; ++i) {
                table.Insert(pair(static_cast<int>(i)));
            }
            ASSERT_EQ(1u, table.NumBlocksPerTable());
            ASSERT_EQ(block_size, table.NumItemsPerTable());

            for (size_t i = block_size; i < block_size * 2; ++i) {
                table.Insert(pair(static_cast<int>(i)));
            }
            ASSERT_EQ(2u, table.NumBlocksPerTable());
            ASSERT_EQ(block_size * 2, table.NumItemsPerTable());

            ASSERT_EQ(0u, writer1.size());

            table.Flush();

            ASSERT_EQ(block_size * 2, writer1.size());
        };
    api::RunSameThread(start_func);
}

TEST_F(PostTable, OneBucketTwoBlocksTestFillRate2) {

    std::function<void(Context&)> start_func =
        [](Context& ctx) {

            auto key_ex = [](int in) {
                              return in;
                          };
            auto red_fn = [](int in1, int in2) {
                              return in1 + in2;
                          };

            using EmitterFunction = std::function<void(const int&)>;
            std::vector<int> writer1;
            EmitterFunction emit = ([&writer1](const int value) {
                writer1.push_back(value);
            });

            const size_t TargetBlockSize = 8 * 8;
            const size_t bucket_block_size = sizeof(core::ReducePostTable<int, int, int,
                                                                          decltype(key_ex), decltype(red_fn), false,
                                                                          core::PostReduceFlushToDefault<int, decltype(red_fn)>,
                                                                          core::PostReduceByHashKey<int>, std::equal_to<int>, TargetBlockSize>::BucketBlock);
            using KeyValuePair = std::pair<int, int>;

            core::ReducePostTable<int, int, int, decltype(key_ex), decltype(red_fn), false,
                                  core::PostReduceFlushToDefault<int, decltype(red_fn)>,
                                  core::PostReduceByHashKey<int>, std::equal_to<int>, TargetBlockSize>
<<<<<<< HEAD
            table(ctx, key_ex, red_fn, emitters, core::PostReduceByHashKey<int>(),
                  core::PostReduceFlushToDefault<int, decltype(red_fn)>(red_fn), 0, 0, 0,
=======
            table(ctx, key_ex, red_fn, emit, core::PostReduceByHashKey<int>(),
                  core::PostReduceFlushToDefault<int, decltype(red_fn)>(), 0, 0, 0,
>>>>>>> 82fe9cb1
                  bucket_block_size * 5, 0.2, 0.5, 1.0,
                  std::equal_to<int>());

            size_t block_size = std::max<size_t>(8, TargetBlockSize / sizeof(KeyValuePair));
            ASSERT_EQ(8u, block_size);

            ASSERT_EQ(0u, table.NumBlocksPerTable());

            for (size_t i = 0; i < block_size; ++i) {
                table.Insert(pair(static_cast<int>(i)));
            }
            ASSERT_EQ(1u, table.NumBlocksPerTable());
            ASSERT_EQ(block_size, table.NumItemsPerTable());

            for (size_t i = block_size; i < block_size * 2; ++i) {
                table.Insert(pair(static_cast<int>(i)));
            }
            ASSERT_EQ(2u, table.NumBlocksPerTable());
            ASSERT_EQ(block_size * 2, table.NumItemsPerTable());

            ASSERT_EQ(0u, writer1.size());

            table.Flush();

            ASSERT_EQ(block_size * 2, writer1.size());
        };
    api::RunSameThread(start_func);
}

TEST_F(PostTable, TwoBucketsTwoBlocksTestFillRate) {

    std::function<void(Context&)> start_func =
        [](Context& ctx) {

            auto key_ex = [](int in) {
                              return in;
                          };
            auto red_fn = [](int in1, int in2) {
                              return in1 + in2;
                          };

            using EmitterFunction = std::function<void(const int&)>;
            std::vector<int> writer1;
            EmitterFunction emit = ([&writer1](const int value) {
                writer1.push_back(value);
            });

            const size_t TargetBlockSize = 8 * 8;
            const size_t bucket_block_size = sizeof(core::ReducePostTable<int, int, int,
                                                                          decltype(key_ex), decltype(red_fn), false,
                                                                          core::PostReduceFlushToDefault<int, decltype(red_fn)>,
                                                                          core::PostReduceByHashKey<int>, std::equal_to<int>, TargetBlockSize>::BucketBlock);
            using KeyValuePair = std::pair<int, int>;

            core::ReducePostTable<int, int, int, decltype(key_ex), decltype(red_fn), false,
                                  core::PostReduceFlushToDefault<int, decltype(red_fn)>,
                                  core::PostReduceByHashKey<int>, std::equal_to<int>, TargetBlockSize>
<<<<<<< HEAD
            table(ctx, key_ex, red_fn, emitters, core::PostReduceByHashKey<int>(),
                  core::PostReduceFlushToDefault<int, decltype(red_fn)>(red_fn), 0, 0, 0,
=======
            table(ctx, key_ex, red_fn, emit, core::PostReduceByHashKey<int>(),
                  core::PostReduceFlushToDefault<int, decltype(red_fn)>(), 0, 0, 0,
>>>>>>> 82fe9cb1
                  bucket_block_size * 5, 0.5, 1.0, 1.0,
                  std::equal_to<int>());

            size_t block_size = std::max<size_t>(8, TargetBlockSize / sizeof(KeyValuePair));
            ASSERT_EQ(8u, block_size);

            ASSERT_EQ(0u, table.NumBlocksPerTable());

            for (size_t i = 0; i < block_size; ++i) {
                table.Insert(pair(static_cast<int>(i)));
            }
            ASSERT_EQ(2u, table.NumBlocksPerTable());

            for (size_t i = block_size; i < block_size * 2; ++i) {
                table.Insert(pair(static_cast<int>(i)));
            }
            ASSERT_EQ(2u, table.NumBlocksPerTable());

            ASSERT_EQ(0u, writer1.size());

            table.Flush();

            ASSERT_EQ(block_size * 2, writer1.size());
        };
    api::RunSameThread(start_func);
}

TEST_F(PostTable, TwoBucketsTwoBlocksTestFillRate2) {

    std::function<void(Context&)> start_func =
        [](Context& ctx) {

            auto key_ex = [](int in) {
                              return in;
                          };
            auto red_fn = [](int in1, int in2) {
                              return in1 + in2;
                          };

            using EmitterFunction = std::function<void(const int&)>;
            std::vector<int> writer1;
            EmitterFunction emit = ([&writer1](const int value) {
                writer1.push_back(value);
            });

            const size_t TargetBlockSize = 8 * 8;
            const size_t bucket_block_size = sizeof(core::ReducePostTable<int, int, int,
                                                                          decltype(key_ex), decltype(red_fn), false,
                                                                          core::PostReduceFlushToDefault<int, decltype(red_fn)>,
                                                                          core::PostReduceByHashKey<int>, std::equal_to<int>, TargetBlockSize>::BucketBlock);
            using KeyValuePair = std::pair<int, int>;

            core::ReducePostTable<int, int, int, decltype(key_ex), decltype(red_fn), false,
                                  core::PostReduceFlushToDefault<int, decltype(red_fn)>,
                                  core::PostReduceByHashKey<int>, std::equal_to<int>, TargetBlockSize>
<<<<<<< HEAD
            table(ctx, key_ex, red_fn, emitters, core::PostReduceByHashKey<int>(),
                  core::PostReduceFlushToDefault<int, decltype(red_fn)>(red_fn), 0, 0, 0,
=======
            table(ctx, key_ex, red_fn, emit, core::PostReduceByHashKey<int>(),
                  core::PostReduceFlushToDefault<int, decltype(red_fn)>(), 0, 0, 0,
>>>>>>> 82fe9cb1
                  bucket_block_size * 5, 0.5, 0.5, 1.0,
                  std::equal_to<int>());

            size_t block_size = std::max<size_t>(8, TargetBlockSize / sizeof(KeyValuePair));
            ASSERT_EQ(8u, block_size);

            ASSERT_EQ(0u, table.NumBlocksPerTable());

            for (size_t i = 0; i < block_size; ++i) {
                table.Insert(pair(static_cast<int>(i)));
            }
            ASSERT_EQ(2u, table.NumBlocksPerTable());

            for (size_t i = block_size; i < block_size * 2; ++i) {
                table.Insert(pair(static_cast<int>(i)));
            }
            ASSERT_EQ(2u, table.NumBlocksPerTable());

            ASSERT_EQ(0u, writer1.size());

            table.Flush();

            ASSERT_EQ(block_size * 2, writer1.size());
        };
    api::RunSameThread(start_func);
}

TEST_F(PostTable, MaxTableBlocks) {

    std::function<void(Context&)> start_func =
        [](Context& ctx) {

            auto key_ex = [](int in) {
                              return in;
                          };
            auto red_fn = [](int in1, int in2) {
                              return in1 + in2;
                          };

            using EmitterFunction = std::function<void(const int&)>;
            std::vector<int> writer1;
            EmitterFunction emit = ([&writer1](const int value) {
                writer1.push_back(value);
            });

            const size_t TargetBlockSize = 8 * 1024;
            const size_t bucket_block_size = sizeof(core::ReducePostTable<int, int, int,
                                                                          decltype(key_ex), decltype(red_fn), false,
                                                                          core::PostReduceFlushToDefault<int, decltype(red_fn)>,
                                                                          core::PostReduceByHashKey<int>, std::equal_to<int>, TargetBlockSize>::BucketBlock);

            using KeyValuePair = std::pair<int, int>;
            size_t max_blocks = 8;

            core::ReducePostTable<int, int, int, decltype(key_ex), decltype(red_fn), false,
                                  core::PostReduceFlushToDefault<int, decltype(red_fn)>,
                                  core::PostReduceByHashKey<int>, std::equal_to<int>, TargetBlockSize>
<<<<<<< HEAD
            table(ctx, key_ex, red_fn, emitters, core::PostReduceByHashKey<int>(),
                  core::PostReduceFlushToDefault<int, decltype(red_fn)>(red_fn),
=======
            table(ctx, key_ex, red_fn, emit, core::PostReduceByHashKey<int>(),
                  core::PostReduceFlushToDefault<int, decltype(red_fn)>(),
>>>>>>> 82fe9cb1
                  0, 0, 0, bucket_block_size * max_blocks * 2, 0.5, 1.0, 0.1,
                  std::equal_to<int>());

            size_t block_size = std::max<size_t>(8, TargetBlockSize /
                                                 sizeof(KeyValuePair));

            size_t num_items = block_size * max_blocks;

            ASSERT_EQ(0u, table.NumBlocksPerTable());

            for (size_t i = 0; i < num_items; ++i) {
                table.Insert(pair(static_cast<int>(i)));
                ASSERT_TRUE(table.NumBlocksPerTable() <= max_blocks * 2);
            }

            ASSERT_EQ(0u, writer1.size());

            table.Flush();

            ASSERT_EQ(num_items, writer1.size());
        };
    api::RunSameThread(start_func);
}

/******************************************************************************/<|MERGE_RESOLUTION|>--- conflicted
+++ resolved
@@ -74,7 +74,7 @@
             core::PostReduceFlushToDefault<int, decltype(red_fn)> flush_func(red_fn);
             core::ReducePostTable<int, int, int, decltype(key_ex), decltype(red_fn), false,
                                   core::PostReduceFlushToDefault<int, decltype(red_fn)>, CustomKeyHashFunction<int> >
-            table(ctx, key_ex, red_fn, emit, cust_hash, flush_func);
+            table(ctx, key_ex, red_fn, emit, cust_hash, core::PostReduceFlushToDefault<int, decltype(red_fn)>(red_fn));
 
             ASSERT_EQ(0u, writer1.size());
 
@@ -309,13 +309,8 @@
             core::ReducePostTable<StringPair, std::string, StringPair, decltype(key_ex), decltype(red_fn), false,
                                   core::PostReduceFlushToDefault<std::string, decltype(red_fn)>,
                                   core::PostReduceByHashKey<std::string>, std::equal_to<std::string>, TargetBlockSize>
-<<<<<<< HEAD
-            table(ctx, key_ex, red_fn, emitters, core::PostReduceByHashKey<std::string>(),
+            table(ctx, key_ex, red_fn, emit, core::PostReduceByHashKey<std::string>(),
                   core::PostReduceFlushToDefault<std::string, decltype(red_fn)>(red_fn), 0, 0, sp, 1024 * 24, 1.0, 0.5, 1.0,
-=======
-            table(ctx, key_ex, red_fn, emit, core::PostReduceByHashKey<std::string>(),
-                  core::PostReduceFlushToDefault<std::string, decltype(red_fn)>(), 0, 0, sp, 1024 * 24, 1.0, 0.5, 1.0,
->>>>>>> 82fe9cb1
                   std::equal_to<std::string>());
 
             table.Insert(std::make_pair("hallo", std::make_pair("hallo", 1)));
@@ -365,13 +360,8 @@
             core::ReducePostTable<int, int, int, decltype(key_ex), decltype(red_fn), false,
                                   core::PostReduceFlushToDefault<int, decltype(red_fn)>,
                                   core::PostReduceByHashKey<int>, std::equal_to<int>, TargetBlockSize>
-<<<<<<< HEAD
-            table(ctx, key_ex, red_fn, emitters, core::PostReduceByHashKey<int>(),
+            table(ctx, key_ex, red_fn, emit, core::PostReduceByHashKey<int>(),
                   core::PostReduceFlushToDefault<int, decltype(red_fn)>(red_fn), 0, 0, 0, bucket_block_size * 5, 0.2, 1.0, 1.0,
-=======
-            table(ctx, key_ex, red_fn, emit, core::PostReduceByHashKey<int>(),
-                  core::PostReduceFlushToDefault<int, decltype(red_fn)>(), 0, 0, 0, bucket_block_size * 5, 0.2, 1.0, 1.0,
->>>>>>> 82fe9cb1
                   std::equal_to<int>());
 
             size_t block_size = std::max<size_t>(8, TargetBlockSize / sizeof(KeyValuePair));
@@ -424,13 +414,8 @@
             core::ReducePostTable<int, int, int, decltype(key_ex), decltype(red_fn), false,
                                   core::PostReduceFlushToDefault<int, decltype(red_fn)>,
                                   core::PostReduceByHashKey<int>, std::equal_to<int>, TargetBlockSize>
-<<<<<<< HEAD
-            table(ctx, key_ex, red_fn, emitters, core::PostReduceByHashKey<int>(),
+            table(ctx, key_ex, red_fn, emit, core::PostReduceByHashKey<int>(),
                   core::PostReduceFlushToDefault<int, decltype(red_fn)>(red_fn), 0, 0, 0, bucket_block_size * 5, 0.2, 0.5, 1.0,
-=======
-            table(ctx, key_ex, red_fn, emit, core::PostReduceByHashKey<int>(),
-                  core::PostReduceFlushToDefault<int, decltype(red_fn)>(), 0, 0, 0, bucket_block_size * 5, 0.2, 0.5, 1.0,
->>>>>>> 82fe9cb1
                   std::equal_to<int>());
 
             size_t block_size = std::max<size_t>(8, TargetBlockSize / sizeof(KeyValuePair));
@@ -489,13 +474,8 @@
             core::ReducePostTable<int, int, int, decltype(key_ex), decltype(red_fn), false,
                                   core::PostReduceFlushToDefault<int, decltype(red_fn)>,
                                   core::PostReduceByHashKey<int>, std::equal_to<int>, TargetBlockSize>
-<<<<<<< HEAD
-            table(ctx, key_ex, red_fn, emitters, core::PostReduceByHashKey<int>(),
+            table(ctx, key_ex, red_fn, emit, core::PostReduceByHashKey<int>(),
                   core::PostReduceFlushToDefault<int, decltype(red_fn)>(red_fn), 0, 0, 0, bucket_block_size * 5, 0.2, 1.0, 1.0,
-=======
-            table(ctx, key_ex, red_fn, emit, core::PostReduceByHashKey<int>(),
-                  core::PostReduceFlushToDefault<int, decltype(red_fn)>(), 0, 0, 0, bucket_block_size * 5, 0.2, 1.0, 1.0,
->>>>>>> 82fe9cb1
                   std::equal_to<int>());
 
             size_t block_size = std::max<size_t>(8, TargetBlockSize / sizeof(KeyValuePair));
@@ -552,13 +532,8 @@
             core::ReducePostTable<int, int, int, decltype(key_ex), decltype(red_fn), false,
                                   core::PostReduceFlushToDefault<int, decltype(red_fn)>,
                                   core::PostReduceByHashKey<int>, std::equal_to<int>, TargetBlockSize>
-<<<<<<< HEAD
-            table(ctx, key_ex, red_fn, emitters, core::PostReduceByHashKey<int>(),
+            table(ctx, key_ex, red_fn, emit, core::PostReduceByHashKey<int>(),
                   core::PostReduceFlushToDefault<int, decltype(red_fn)>(red_fn), 0, 0, 0,
-=======
-            table(ctx, key_ex, red_fn, emit, core::PostReduceByHashKey<int>(),
-                  core::PostReduceFlushToDefault<int, decltype(red_fn)>(), 0, 0, 0,
->>>>>>> 82fe9cb1
                   bucket_block_size * 5, 0.2, 0.5, 1.0,
                   std::equal_to<int>());
 
@@ -616,13 +591,8 @@
             core::ReducePostTable<int, int, int, decltype(key_ex), decltype(red_fn), false,
                                   core::PostReduceFlushToDefault<int, decltype(red_fn)>,
                                   core::PostReduceByHashKey<int>, std::equal_to<int>, TargetBlockSize>
-<<<<<<< HEAD
-            table(ctx, key_ex, red_fn, emitters, core::PostReduceByHashKey<int>(),
+            table(ctx, key_ex, red_fn, emit, core::PostReduceByHashKey<int>(),
                   core::PostReduceFlushToDefault<int, decltype(red_fn)>(red_fn), 0, 0, 0,
-=======
-            table(ctx, key_ex, red_fn, emit, core::PostReduceByHashKey<int>(),
-                  core::PostReduceFlushToDefault<int, decltype(red_fn)>(), 0, 0, 0,
->>>>>>> 82fe9cb1
                   bucket_block_size * 5, 0.5, 1.0, 1.0,
                   std::equal_to<int>());
 
@@ -678,13 +648,8 @@
             core::ReducePostTable<int, int, int, decltype(key_ex), decltype(red_fn), false,
                                   core::PostReduceFlushToDefault<int, decltype(red_fn)>,
                                   core::PostReduceByHashKey<int>, std::equal_to<int>, TargetBlockSize>
-<<<<<<< HEAD
-            table(ctx, key_ex, red_fn, emitters, core::PostReduceByHashKey<int>(),
+            table(ctx, key_ex, red_fn, emit, core::PostReduceByHashKey<int>(),
                   core::PostReduceFlushToDefault<int, decltype(red_fn)>(red_fn), 0, 0, 0,
-=======
-            table(ctx, key_ex, red_fn, emit, core::PostReduceByHashKey<int>(),
-                  core::PostReduceFlushToDefault<int, decltype(red_fn)>(), 0, 0, 0,
->>>>>>> 82fe9cb1
                   bucket_block_size * 5, 0.5, 0.5, 1.0,
                   std::equal_to<int>());
 
@@ -742,13 +707,8 @@
             core::ReducePostTable<int, int, int, decltype(key_ex), decltype(red_fn), false,
                                   core::PostReduceFlushToDefault<int, decltype(red_fn)>,
                                   core::PostReduceByHashKey<int>, std::equal_to<int>, TargetBlockSize>
-<<<<<<< HEAD
-            table(ctx, key_ex, red_fn, emitters, core::PostReduceByHashKey<int>(),
+            table(ctx, key_ex, red_fn, emit, core::PostReduceByHashKey<int>(),
                   core::PostReduceFlushToDefault<int, decltype(red_fn)>(red_fn),
-=======
-            table(ctx, key_ex, red_fn, emit, core::PostReduceByHashKey<int>(),
-                  core::PostReduceFlushToDefault<int, decltype(red_fn)>(),
->>>>>>> 82fe9cb1
                   0, 0, 0, bucket_block_size * max_blocks * 2, 0.5, 1.0, 0.1,
                   std::equal_to<int>());
 
