--- conflicted
+++ resolved
@@ -130,13 +130,9 @@
         arguments[i][0] = const_cast<char*>(strargs[i][0].c_str());
         strargs[i][1] = "-r";
         arguments[i][1] = const_cast<char*>(strargs[i][1].c_str());
-<<<<<<< HEAD
         strargs[i][2] = std::to_string(i);
         arguments[i][2] = const_cast<char*>(strargs[i][2].c_str());
         threads[i] = std::thread([=]() { Execute(workers + 2, arguments[i], start_func); });
-=======
-        threads[i] = std::thread([ = ]() { Execute(workers + 2, arguments[i], start_func); });
->>>>>>> c5720e58
     }
 
     for (size_t i = 0; i < workers; i++) {
