--- conflicted
+++ resolved
@@ -33,41 +33,6 @@
 using c7a::api::DIARef;
 
 TEST(Operations, GenerateFromFileCorrectAmountOfCorrectIntegers) {
-<<<<<<< HEAD
-
-    std::vector<std::string> self = { "127.0.0.1:1234" };
-    core::JobManager jobMan;
-    jobMan.Connect(0, net::Endpoint::ParseEndpointList(self), 1);
-    Context ctx(jobMan, 0);
-
-    std::default_random_engine generator({ std::random_device()() });
-    std::uniform_int_distribution<int> distribution(1000, 10000);
-
-    size_t generate_size = distribution(generator);
-
-    auto input = GenerateFromFile(
-        ctx,
-        "test1",
-        [](const std::string& line) {
-            return std::stoi(line);
-        },
-        generate_size);
-
-    size_t writer_size = 0;
-
-    input.Map(
-        [&writer_size](const int& item) {
-            //file contains ints between 1  and 15
-            //fails if wrong integer is generated
-            EXPECT_GE(item, 1);
-            EXPECT_GE(16, item);
-            writer_size++;
-            return std::to_string(item);
-        })
-    .WriteLinesMany("test1.out");
-
-    ASSERT_EQ(generate_size, writer_size);
-=======
     api::RunSameThread([](api::Context& ctx) {
                            std::default_random_engine generator({ std::random_device()() });
                            std::uniform_int_distribution<int> distribution(1000, 10000);
@@ -93,11 +58,10 @@
                                    writer_size++;
                                    return std::to_string(item) + "\n";
                                })
-                           .WriteToFileSystem("test1.out");
+                           .WriteLinesMany("test1.out");
 
                            ASSERT_EQ(generate_size, writer_size);
                        });
->>>>>>> 5c96e309
 }
 
 TEST(Operations, WriteToSingleFile) {
@@ -121,9 +85,15 @@
 			file.seekg(0, std::ios::end);
 			size_t end = file.tellg();
 			ASSERT_EQ(end-begin, 39);
-        };
-
-    api::ExecuteLocalTests(start_func);
+			file.seekg(0);
+			for (int i = 1; i <= 16; i++) {
+				std::string line;
+				std::getline(file, line);
+				ASSERT_EQ(std::stoi(line), i);
+			}
+        };
+
+    api::RunLocalTests(start_func);
 
 
 }
