#include "gtest/gtest.h"
#include "c7a/api/dia.hpp"
#include "c7a/api/context.hpp"
#include "c7a/api/function_stack.hpp"

TEST(DISABLED_DIASimple, InputTest1ReadInt) {
     //auto read_int = [](std::string line) { return std::stoi(line); };

     //c7a::Context ctx;

     // auto initial = ctx.ReadFromFileSystem("tests/inputs/test1", read_int);

     // assert(initial.NodeString() == "[DIANode/State:NEW/Type:i]");

     // assert(initial.Size() == 4);
}

TEST(DISABLED_DIASimple, InputTest1ReadDouble) {
     //auto read_double = [](std::string line) { return std::stod(line); };

     //c7a::Context ctx;

     // auto initial = ctx.ReadFromFileSystem("tests/inputs/test1", read_double);

     // assert(initial.NodeString() == "[DIANode/State:NEW/Type:d]");

     // assert(initial.Size() == 4);

}

TEST(DISABLED_DIASimple, InputTest1Write) {

     //auto read_int = [](std::string line) { return std::stoi(line); };
     //auto write_int = [](int element) { return element; };

     //c7a::Context ctx;

     // auto initial = ctx.ReadFromFileSystem("tests/inputs/test1", read_int);
     // ctx.WriteToFileSystem(initial, "tests/inputs/test1_result", write_int);
     // auto copy = ctx.ReadFromFileSystem("tests/inputs/test1_result", read_int);

     // assert(copy.NodeString() == "[DIANode/State:NEW/Type:i]");

     // assert(copy.Size() == 4);
}

TEST(DIASimple, ReduceStringEquality) {
    using c7a::FunctionStack;

<<<<<<< HEAD
=======
    Context ctx;

    auto doubles = ctx.ReadFromFileSystem("tests/inputs/test1", [](std::string line) {
            return std::stod(line);
        });

>>>>>>> 0c276884
    auto key_ex = [](double in) { return (int) in; };
    auto red_fn = [](double in1, double in2) { return in1 + in2; };
    auto map_fn = [](double input) {
            std::cout << "Map" << std::endl;
            return input;
        };
    auto fmap_fn = [](double input, std::function<void(double)> emit_func) {
            std::cout << "FlatMap(Double)" << std::endl;
            emit_func(input);
            emit_func(input);
        };

    std::cout << "==============" << std::endl;
    std::cout << "FunctionStack" << std::endl;
    std::cout << "==============" << std::endl;
    FunctionStack<> stack;
    auto new_stack = stack.push(fmap_fn);
    auto new_stack2 = new_stack.push(fmap_fn);
    auto composed_function = new_stack2.emit();
    composed_function(42);
    return;
}<|MERGE_RESOLUTION|>--- conflicted
+++ resolved
@@ -44,24 +44,9 @@
      // assert(copy.Size() == 4);
 }
 
-TEST(DIASimple, ReduceStringEquality) {
+TEST(DIASimple, FunctionStackTest) {
     using c7a::FunctionStack;
 
-<<<<<<< HEAD
-=======
-    Context ctx;
-
-    auto doubles = ctx.ReadFromFileSystem("tests/inputs/test1", [](std::string line) {
-            return std::stod(line);
-        });
-
->>>>>>> 0c276884
-    auto key_ex = [](double in) { return (int) in; };
-    auto red_fn = [](double in1, double in2) { return in1 + in2; };
-    auto map_fn = [](double input) {
-            std::cout << "Map" << std::endl;
-            return input;
-        };
     auto fmap_fn = [](double input, std::function<void(double)> emit_func) {
             std::cout << "FlatMap(Double)" << std::endl;
             emit_func(input);
