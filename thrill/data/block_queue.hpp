--- conflicted
+++ resolved
@@ -51,11 +51,7 @@
     using DynReader = DynBlockReader;
 
     //! Constructor from BlockPool
-<<<<<<< HEAD
-    BlockQueue(BlockPool& block_pool)
-=======
     explicit BlockQueue(BlockPool& block_pool)
->>>>>>> 5a7cae30
         : BlockSink(block_pool)
     { }
 
