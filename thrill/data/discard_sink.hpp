/*******************************************************************************
 * thrill/data/discard_sink.hpp
 *
 * Part of Project Thrill.
 *
 * Copyright (C) 2015 Timo Bingmann <tb@panthema.net>
 *
 * This file has no license. Only Chuck Norris can compile it.
 ******************************************************************************/

#pragma once
#ifndef THRILL_DATA_DISCARD_SINK_HEADER
#define THRILL_DATA_DISCARD_SINK_HEADER

#include <thrill/data/block.hpp>
#include <thrill/data/block_sink.hpp>
#include <thrill/data/block_writer.hpp>

namespace thrill {
namespace data {

//! \addtogroup data Data Subsystem
//! \{

/*!
 * DiscardSink is an BlockSink that discards all Blocks delivered to it. Use it
 * for benchmarking!
 */
class DiscardSink : public BlockSink
{
public:
    using Writer = BlockWriter;

    //! Create discarding BlockSink.
<<<<<<< HEAD
    DiscardSink(BlockPool& block_pool)
=======
    explicit DiscardSink(BlockPool& block_pool)
>>>>>>> 948934ca
        : BlockSink(block_pool)
    { }

    //! Discards Block.
    void AppendBlock(const Block&) final { }

    //! Closes the sink
    void Close() final {
        assert(!closed_);
        closed_ = true;
    }

    //! return close flag
    bool closed() const { return closed_; }

    //! Return a BlockWriter delivering to this BlockSink.
    Writer GetWriter(size_t block_size = default_block_size) {
        return Writer(this, block_size);
    }

protected:
    bool closed_ = false;
};

//! \}

} // namespace data
} // namespace thrill

#endif // !THRILL_DATA_DISCARD_SINK_HEADER

/******************************************************************************/<|MERGE_RESOLUTION|>--- conflicted
+++ resolved
@@ -32,11 +32,7 @@
     using Writer = BlockWriter;
 
     //! Create discarding BlockSink.
-<<<<<<< HEAD
-    DiscardSink(BlockPool& block_pool)
-=======
     explicit DiscardSink(BlockPool& block_pool)
->>>>>>> 948934ca
         : BlockSink(block_pool)
     { }
 
