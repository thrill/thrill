--- conflicted
+++ resolved
@@ -73,49 +73,7 @@
     }
 
     void Dispose() final { }
-
-<<<<<<< HEAD
-    std::string ToString() final {
-        return "[WriteBinaryNode] Id:" + std::to_string(this->id());
-=======
-    //! function which takes pathbase and replaces $$$ with worker and ### with
-    //! the file_part values.
-    static std::string make_path(const std::string& pathbase,
-                                 size_t worker, size_t file_part) {
-
-        using size_type = std::string::size_type;
-
-        std::string out_path = pathbase;
-        {
-            // replace dollar
-            size_type dollar_end = out_path.rfind('$');
-            size_type dollar_begin = out_path.find_last_not_of('$', dollar_end);
-
-            int dollar_length = dollar_end - dollar_begin;
-            if (dollar_length <= 0) dollar_length = 4;
-
-            sLOG << "dollar_length" << dollar_length;
-            out_path.replace(dollar_begin + 1, dollar_length,
-                             common::str_snprintf<>(dollar_length + 2, "%0*lu",
-                                                    dollar_length, worker));
-        }
-        {
-            // replace hash signs
-            size_type hash_end = out_path.rfind('#');
-            size_type hash_begin = out_path.find_last_not_of('#', hash_end);
-
-            int hash_length = hash_end - hash_begin;
-            if (hash_length <= 0) hash_length = 10;
-
-            sLOG << "hash_length" << hash_length;
-            out_path.replace(hash_begin + 1, hash_length,
-                             common::str_snprintf<>(hash_length + 2, "%0*lu",
-                                                    hash_length, file_part));
-        }
-        return out_path;
->>>>>>> 878994e2
-    }
-
+    
 protected:
     //! Implements BlockSink class writing to files with size limit.
     class SysFileSink final : public data::BoundedBlockSink
