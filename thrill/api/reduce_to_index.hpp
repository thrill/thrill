/*******************************************************************************
 * thrill/api/reduce_to_index.hpp
 *
 * DIANode for a reduce operation. Performs the actual reduce operation
 *
 * Part of Project Thrill.
 *
 * Copyright (C) 2015 Alexander Noe <aleexnoe@gmail.com>
 * Copyright (C) 2015 Sebastian Lamm <seba.lamm@gmail.com>
 *
 * This file has no license. Only Chuck Norris can compile it.
 ******************************************************************************/

#pragma once
#ifndef THRILL_API_REDUCE_TO_INDEX_HEADER
#define THRILL_API_REDUCE_TO_INDEX_HEADER

#include <thrill/api/context.hpp>
#include <thrill/api/dia.hpp>
#include <thrill/api/dop_node.hpp>
#include <thrill/common/functional.hpp>
#include <thrill/common/logger.hpp>
#include <thrill/core/reduce_post_table.hpp>
#include <thrill/core/reduce_pre_table.hpp>

#include <functional>
#include <string>
#include <type_traits>
#include <utility>
#include <vector>

namespace thrill {
namespace api {

//! \addtogroup api Interface
//! \{

/*!
 * A DIANode which performs a ReduceToIndex operation. ReduceToIndex groups the elements in a
 * DIA by their key and reduces every key bucket to a single element each. The
 * ReduceToIndexNode stores the key_extractor and the reduce_function UDFs. The
 * chainable LOps ahead of the Reduce operation are stored in the Stack. The
 * ReduceToIndexNode has the type ValueType, which is the result type of the
 * reduce_function. The key type is an unsigned integer and the output DIA will have element
 * with key K at index K.
 *
 * \tparam ParentType Input type of the Reduce operation
 * \tparam ValueType Output type of the Reduce operation
 * \tparam ParentStack Function stack, which contains the chained lambdas between the last and this DIANode.
 * \tparam KeyExtractor Type of the key_extractor function.
 * \tparam ReduceFunction Type of the reduce_function
 */
template <typename ValueType, typename ParentDIARef,
          typename KeyExtractor, typename ReduceFunction,
          bool RobustKey, bool SendPair>
class ReduceToIndexNode : public DOpNode<ValueType>
{
    static const bool debug = false;

    using Super = DOpNode<ValueType>;

    using Key = typename common::FunctionTraits<KeyExtractor>::result_type;

    static_assert(std::is_same<Key, size_t>::value,
                  "Key must be an unsigned integer");

    using Value = typename common::FunctionTraits<ReduceFunction>::result_type;

    using KeyValuePair = std::pair<Key, Value>;

    using Super::context_;

public:
    using Emitter = data::DynBlockWriter;

    using PreHashTable = typename core::ReducePreTable<
              Key, Value,
              KeyExtractor, ReduceFunction, RobustKey,
              core::PreReduceByIndex, std::equal_to<Key>, 16*16>;

    /*!
     * Constructor for a ReduceToIndexNode. Sets the parent, stack,
     * key_extractor and reduce_function.
     *
     * \param parent Parent DIARef.
     * \param key_extractor Key extractor function
     * \param reduce_function Reduce function
     * \param result_size size of the resulting DIA, range of index returned by reduce_function.
     * \param neutral_element Item value with which to start the reduction in
     * each array cell.
     */
    ReduceToIndexNode(const ParentDIARef& parent,
                      const KeyExtractor& key_extractor,
                      const ReduceFunction& reduce_function,
                      size_t result_size,
                      const Value& neutral_element,
                      StatsNode* stats_node)
        : DOpNode<ValueType>(parent.ctx(), { parent.node() }, stats_node),
          key_extractor_(key_extractor),
          reduce_function_(reduce_function),
<<<<<<< HEAD
          channel_(parent.ctx().GetNewChannel()),
          emitters_(channel_->OpenWriters()),
          reduce_pre_table_(
              parent.ctx().num_workers(), key_extractor,
              reduce_function_, emitters_, 1024 * 1024 * 128 * 8, 0.9, 0.6,
              core::PreReduceByIndex(result_size)),
=======
          stream_(parent.ctx().GetNewCatStream()),
          emitters_(stream_->OpenWriters()),
          reduce_pre_table_(parent.ctx().num_workers(), key_extractor,
                            reduce_function_, emitters_, 1024 * 1024 * 128 * 8, 0.9, 0.6,
                            core::PreReduceByIndex(result_size)),
>>>>>>> 715cce14
          result_size_(result_size),
          neutral_element_(neutral_element),
          reduce_post_table_(
              context_, key_extractor_, reduce_function_,
              [this](const ValueType& item) { return this->PushItem(item); },
              core::PostReduceByIndex(), core::PostReduceFlushToIndex<Key, Value, ReduceFunction>(reduce_function),
              std::get<0>(common::CalculateLocalRange(
                              result_size_, context_.num_workers(), context_.my_rank())),
              std::get<1>(common::CalculateLocalRange(
                              result_size_, context_.num_workers(), context_.my_rank())),
              neutral_element_, 1024 * 1024 * 128 * 8, 0.9, 0.6, 0.01)
    {
        // Hook PreOp: Locally hash elements of the current DIA onto buckets and
        // reduce each bucket to a single value, afterwards send data to another
        // worker given by the shuffle algorithm.
        auto pre_op_fn = [=](const ValueType& input) {
                             reduce_pre_table_.Insert(std::move(input));
                         };

        // close the function stack with our pre op and register it at parent
        // node for output
        auto lop_chain = parent.stack().push(pre_op_fn).emit();
        parent.node()->RegisterChild(lop_chain, this->type());
    }

    /*!
     * Actually executes the reduce to index operation.
     */
    void Execute() final {
        LOG << this->label() << " running main op";
        // Flush hash table before the postOp
        reduce_pre_table_.Flush();
        reduce_pre_table_.CloseEmitter();
        channel_->Close();
        this->WriteChannelStats(channel_);
    }

    void PushData(bool consume) final {

        if (reduced) {
            reduce_post_table_.Flush(consume);
            return;
        }

        if (RobustKey) {
<<<<<<< HEAD
            // we actually want to wire up callbacks in the ctor and NOT use
            // this blocking method
            auto reader = channel_->OpenConcatReader(consume);
            sLOG << "reading data from" << channel_->id() << "to push into post table which flushes to" << this->id();
=======
            // we actually want to wire up callbacks in the ctor and NOT use this blocking method
            auto reader = stream_->OpenCatReader(consume);
            sLOG << "reading data from" << stream_->id() << "to push into post table which flushes to" << this->id();
>>>>>>> 715cce14
            while (reader.HasNext()) {
                reduce_post_table_.Insert(reader.template Next<Value>());
            }
        }
        else {
<<<<<<< HEAD
            // we actually want to wire up callbacks in the ctor and NOT use
            // this blocking method
            auto reader = channel_->OpenConcatReader(consume);
            sLOG << "reading data from" << channel_->id() << "to push into post table which flushes to" << this->id();
=======
            // we actually want to wire up callbacks in the ctor and NOT use this blocking method
            auto reader = stream_->OpenCatReader(consume);
            sLOG << "reading data from" << stream_->id() << "to push into post table which flushes to" << this->id();
>>>>>>> 715cce14
            while (reader.HasNext()) {
                reduce_post_table_.Insert(reader.template Next<KeyValuePair>());
            }
        }

        reduced = true;
        reduce_post_table_.Flush(consume);
    }

    void Dispose() final { }

    FunctionStack<ValueType> ProduceStack() {
        return FunctionStack<ValueType>();
    }

private:
    //! Key extractor function
    KeyExtractor key_extractor_;
    //! Reduce function
    ReduceFunction reduce_function_;

    data::CatStreamPtr stream_;

    std::vector<data::CatStream::Writer> emitters_;

    PreHashTable reduce_pre_table_;

    size_t result_size_;

    Value neutral_element_;

<<<<<<< HEAD
    core::ReducePostTable<ValueType, Key, Value, KeyExtractor, ReduceFunction, SendPair,
                          core::PostReduceFlushToIndex<Key, Value, ReduceFunction>, core::PostReduceByIndex,
                          std::equal_to<Key>, 16*16> reduce_post_table_;
=======
    //! Locally hash elements of the current DIA onto buckets and reduce each
    //! bucket to a single value, afterwards send data to another worker given
    //! by the shuffle algorithm.
    void PreOp(ValueType input) {
        reduce_pre_table_.Insert(std::move(input));
    }

    //! Receive elements from other workers.
    auto MainOp() {
        LOG << this->label() << " running main op";
        // Flush hash table before the postOp
        reduce_pre_table_.Flush();
        reduce_pre_table_.CloseEmitter();
        stream_->Close();
        this->WriteStreamStats(stream_);
    }
>>>>>>> 715cce14

    bool reduced = false;
};

template <typename ValueType, typename Stack>
template <typename KeyExtractor, typename ReduceFunction>
auto DIARef<ValueType, Stack>::ReduceToIndexByKey(
    const KeyExtractor &key_extractor,
    const ReduceFunction &reduce_function,
    size_t size,
    const ValueType &neutral_element) const {
    assert(IsValid());

    using DOpResult
              = typename common::FunctionTraits<ReduceFunction>::result_type;

    static_assert(
        std::is_convertible<
            ValueType,
            typename common::FunctionTraits<ReduceFunction>::template arg<0>
            >::value,
        "ReduceFunction has the wrong input type");

    static_assert(
        std::is_convertible<
            ValueType,
            typename common::FunctionTraits<ReduceFunction>::template arg<1>
            >::value,
        "ReduceFunction has the wrong input type");

    static_assert(
        std::is_same<
            DOpResult,
            ValueType>::value,
        "ReduceFunction has the wrong output type");

    static_assert(
        std::is_same<
            typename std::decay<typename common::FunctionTraits<KeyExtractor>::
                                template arg<0> >::type,
            ValueType>::value,
        "KeyExtractor has the wrong input type");

    static_assert(
        std::is_same<
            typename common::FunctionTraits<KeyExtractor>::result_type,
            size_t>::value,
        "The key has to be an unsigned long int (aka. size_t).");

    using ReduceResultNode
              = ReduceToIndexNode<DOpResult, DIARef,
                                  KeyExtractor, ReduceFunction,
                                  false, false>;

    StatsNode* stats_node = AddChildStatsNode("ReduceToIndexByKey", DIANodeType::DOP);
    auto shared_node
        = std::make_shared<ReduceResultNode>(*this,
                                             key_extractor,
                                             reduce_function,
                                             size,
                                             neutral_element,
                                             stats_node);

    auto reduce_stack = shared_node->ProduceStack();

    return DIARef<DOpResult, decltype(reduce_stack)>(
        shared_node,
        reduce_stack,
        { stats_node });
}

template <typename ValueType, typename Stack>
template <typename ReduceFunction>
auto DIARef<ValueType, Stack>::ReducePairToIndex(
    const ReduceFunction &reduce_function,
    size_t size,
    const typename common::FunctionTraits<ReduceFunction>::result_type &
    neutral_element) const {
    assert(IsValid());

    using DOpResult
              = typename common::FunctionTraits<ReduceFunction>::result_type;

    static_assert(common::is_pair<ValueType>::value,
                  "ValueType is not a pair");

    static_assert(
        std::is_convertible<
            typename ValueType::second_type,
            typename common::FunctionTraits<ReduceFunction>::template arg<0>
            >::value,
        "ReduceFunction has the wrong input type");

    static_assert(
        std::is_convertible<
            typename ValueType::second_type,
            typename common::FunctionTraits<ReduceFunction>::template arg<1>
            >::value,
        "ReduceFunction has the wrong input type");

    static_assert(
        std::is_same<
            DOpResult,
            typename ValueType::second_type>::value,
        "ReduceFunction has the wrong output type");

    static_assert(
        std::is_same<
            typename ValueType::first_type,
            size_t>::value,
        "The key has to be an unsigned long int (aka. size_t).");

    using Key = typename ValueType::first_type;

    using ReduceResultNode
              = ReduceToIndexNode<ValueType, DIARef,
                                  std::function<Key(Key)>,
                                  ReduceFunction, false, true>;

    StatsNode* stats_node = AddChildStatsNode("ReduceToPairIndex", DIANodeType::DOP);
    auto shared_node
        = std::make_shared<ReduceResultNode>(*this,
                                             [](Key key) {
                                                 // This function should not be
                                                 // called, it is only here to
                                                 // give the key type to the
                                                 // hashtables.
                                                 assert(1 == 0);
                                                 key = key;
                                                 return Key();
                                             },
                                             reduce_function,
                                             size,
                                             neutral_element,
                                             stats_node);

    auto reduce_stack = shared_node->ProduceStack();

    return DIARef<ValueType, decltype(reduce_stack)>(
        shared_node, reduce_stack, { stats_node });
}

template <typename ValueType, typename Stack>
template <typename KeyExtractor, typename ReduceFunction>
auto DIARef<ValueType, Stack>::ReduceToIndex(
    const KeyExtractor &key_extractor,
    const ReduceFunction &reduce_function,
    size_t size,
    const ValueType &neutral_element) const {
    assert(IsValid());

    using DOpResult
              = typename common::FunctionTraits<ReduceFunction>::result_type;

    static_assert(
        std::is_convertible<
            ValueType,
            typename common::FunctionTraits<ReduceFunction>::template arg<0>
            >::value,
        "ReduceFunction has the wrong input type");

    static_assert(
        std::is_convertible<
            ValueType,
            typename common::FunctionTraits<ReduceFunction>::template arg<1>
            >::value,
        "ReduceFunction has the wrong input type");

    static_assert(
        std::is_same<
            DOpResult,
            ValueType>::value,
        "ReduceFunction has the wrong output type");

    static_assert(
        std::is_same<
            typename std::decay<typename common::FunctionTraits<KeyExtractor>::
                                template arg<0> >::type,
            ValueType>::value,
        "KeyExtractor has the wrong input type");

    static_assert(
        std::is_same<
            typename common::FunctionTraits<KeyExtractor>::result_type,
            size_t>::value,
        "The key has to be an unsigned long int (aka. size_t).");

    using ReduceResultNode
              = ReduceToIndexNode<DOpResult, DIARef,
                                  KeyExtractor, ReduceFunction,
                                  true, false>;

    StatsNode* stats_node = AddChildStatsNode("ReduceToIndex", DIANodeType::DOP);
    auto shared_node
        = std::make_shared<ReduceResultNode>(*this,
                                             key_extractor,
                                             reduce_function,
                                             size,
                                             neutral_element,
                                             stats_node);

    auto reduce_stack = shared_node->ProduceStack();

    return DIARef<DOpResult, decltype(reduce_stack)>(
        shared_node, reduce_stack, { stats_node });
}

//! \}

} // namespace api
} // namespace thrill

#endif // !THRILL_API_REDUCE_TO_INDEX_HEADER

/******************************************************************************/<|MERGE_RESOLUTION|>--- conflicted
+++ resolved
@@ -98,20 +98,12 @@
         : DOpNode<ValueType>(parent.ctx(), { parent.node() }, stats_node),
           key_extractor_(key_extractor),
           reduce_function_(reduce_function),
-<<<<<<< HEAD
-          channel_(parent.ctx().GetNewChannel()),
-          emitters_(channel_->OpenWriters()),
+          stream_(parent.ctx().GetNewCatStream()),
+          emitters_(stream_->OpenWriters()),
           reduce_pre_table_(
               parent.ctx().num_workers(), key_extractor,
               reduce_function_, emitters_, 1024 * 1024 * 128 * 8, 0.9, 0.6,
               core::PreReduceByIndex(result_size)),
-=======
-          stream_(parent.ctx().GetNewCatStream()),
-          emitters_(stream_->OpenWriters()),
-          reduce_pre_table_(parent.ctx().num_workers(), key_extractor,
-                            reduce_function_, emitters_, 1024 * 1024 * 128 * 8, 0.9, 0.6,
-                            core::PreReduceByIndex(result_size)),
->>>>>>> 715cce14
           result_size_(result_size),
           neutral_element_(neutral_element),
           reduce_post_table_(
@@ -145,8 +137,8 @@
         // Flush hash table before the postOp
         reduce_pre_table_.Flush();
         reduce_pre_table_.CloseEmitter();
-        channel_->Close();
-        this->WriteChannelStats(channel_);
+        stream_->Close();
+        this->WriteStreamStats(stream_);
     }
 
     void PushData(bool consume) final {
@@ -157,31 +149,19 @@
         }
 
         if (RobustKey) {
-<<<<<<< HEAD
-            // we actually want to wire up callbacks in the ctor and NOT use
-            // this blocking method
-            auto reader = channel_->OpenConcatReader(consume);
-            sLOG << "reading data from" << channel_->id() << "to push into post table which flushes to" << this->id();
-=======
             // we actually want to wire up callbacks in the ctor and NOT use this blocking method
             auto reader = stream_->OpenCatReader(consume);
-            sLOG << "reading data from" << stream_->id() << "to push into post table which flushes to" << this->id();
->>>>>>> 715cce14
+            sLOG << "reading data from" << stream_->id()
+                 << "to push into post table which flushes to" << this->id();
             while (reader.HasNext()) {
                 reduce_post_table_.Insert(reader.template Next<Value>());
             }
         }
         else {
-<<<<<<< HEAD
-            // we actually want to wire up callbacks in the ctor and NOT use
-            // this blocking method
-            auto reader = channel_->OpenConcatReader(consume);
-            sLOG << "reading data from" << channel_->id() << "to push into post table which flushes to" << this->id();
-=======
             // we actually want to wire up callbacks in the ctor and NOT use this blocking method
             auto reader = stream_->OpenCatReader(consume);
-            sLOG << "reading data from" << stream_->id() << "to push into post table which flushes to" << this->id();
->>>>>>> 715cce14
+            sLOG << "reading data from" << stream_->id()
+                 << "to push into post table which flushes to" << this->id();
             while (reader.HasNext()) {
                 reduce_post_table_.Insert(reader.template Next<KeyValuePair>());
             }
@@ -213,28 +193,9 @@
 
     Value neutral_element_;
 
-<<<<<<< HEAD
     core::ReducePostTable<ValueType, Key, Value, KeyExtractor, ReduceFunction, SendPair,
                           core::PostReduceFlushToIndex<Key, Value, ReduceFunction>, core::PostReduceByIndex,
                           std::equal_to<Key>, 16*16> reduce_post_table_;
-=======
-    //! Locally hash elements of the current DIA onto buckets and reduce each
-    //! bucket to a single value, afterwards send data to another worker given
-    //! by the shuffle algorithm.
-    void PreOp(ValueType input) {
-        reduce_pre_table_.Insert(std::move(input));
-    }
-
-    //! Receive elements from other workers.
-    auto MainOp() {
-        LOG << this->label() << " running main op";
-        // Flush hash table before the postOp
-        reduce_pre_table_.Flush();
-        reduce_pre_table_.CloseEmitter();
-        stream_->Close();
-        this->WriteStreamStats(stream_);
-    }
->>>>>>> 715cce14
 
     bool reduced = false;
 };
