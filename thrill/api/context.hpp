/*******************************************************************************
 * thrill/api/context.hpp
 *
 * Part of Project Thrill.
 *
 * Copyright (C) 2015 Alexander Noe <aleexnoe@gmail.com>
 * Copyright (C) 2015 Tobias Sturm <mail@tobiassturm.de>
 *
 * This file has no license. Only Chuck Norris can compile it.
 ******************************************************************************/

#pragma once
#ifndef THRILL_API_CONTEXT_HEADER
#define THRILL_API_CONTEXT_HEADER

#include <thrill/api/stats_graph.hpp>
#include <thrill/common/config.hpp>
#include <thrill/common/stats.hpp>
#include <thrill/data/block_pool.hpp>
#include <thrill/data/channel.hpp>
#include <thrill/data/file.hpp>
#include <thrill/data/multiplexer.hpp>
#include <thrill/net/flow_control_channel.hpp>
#include <thrill/net/flow_control_manager.hpp>
#include <thrill/net/manager.hpp>

#include <cassert>
#include <functional>
#include <string>
#include <vector>

namespace thrill {
namespace api {

//! \addtogroup api Interface
//! \{

/*!
 * The HostContext contains all data structures shared among workers on the same
 * host. It is used to construct and destroy them. For testing multiple
 * instances are run in the same process.
 */
class HostContext
{
public:
    //! Construct one real host connected via TCP to others.
    HostContext(size_t my_host_rank,
                const std::vector<std::string>& endpoints,
                size_t workers_per_host);

#ifndef SWIG
    //! constructor from existing net Groups for use from ConstructLocalMock().
    HostContext(std::array<net::GroupPtr, net::Manager::kGroupCount>&& groups,
                size_t workers_per_host)
        : workers_per_host_(workers_per_host),
          net_manager_(std::move(groups)),
          flow_manager_(net_manager_.GetFlowGroup(), workers_per_host),
          data_multiplexer_(mem_manager_,
                            block_pool_, workers_per_host,
                            net_manager_.GetDataGroup())
    { }

    //! Construct a number of mock hosts running in this process.
    static std::vector<std::unique_ptr<HostContext> >
    ConstructLocalMock(size_t host_count, size_t workers_per_host);
#endif

    //! number of workers per host (all have the same).
    size_t workers_per_host() const { return workers_per_host_; }

    //! host-global memory manager
    mem::Manager& mem_manager() { return mem_manager_; }

    //! net manager constructs communication groups to other hosts.
    net::Manager & net_manager() { return net_manager_; }

    //! the flow control group is used for collective communication.
    net::FlowControlChannelManager & flow_manager() { return flow_manager_; }

    //! the block manager keeps all data blocks moving through the system.
    data::BlockPool & block_pool() { return block_pool_; }

    //! data multiplexer transmits large amounts of data asynchronously.
    data::Multiplexer & data_multiplexer() { return data_multiplexer_; }

protected:
    //! number of workers per host (all have the same).
    size_t workers_per_host_;

    //! host-global memory manager
    mem::Manager mem_manager_ { nullptr, "HostContext" };

    //! net manager constructs communication groups to other hosts.
    net::Manager net_manager_;

    //! the flow control group is used for collective communication.
    net::FlowControlChannelManager flow_manager_;

    //! data block pool
    data::BlockPool block_pool_ { &mem_manager_ };

    //! data multiplexer transmits large amounts of data asynchronously.
    data::Multiplexer data_multiplexer_;
};

/*!
 * The Context of a job is a unique instance per worker which holds references
 * to all underlying parts of Thrill. The context is able to give references to
 * the \ref data::Multiplexer "channel multiplexer", the \ref net::Group "net
 * group" \ref common::Stats "stats" and \ref common::StatsGraph "stats graph".
 * Threads share the channel multiplexer and the net group via the context
 * object.
 */
class Context
{
public:
    Context(mem::Manager& mem_manager,
            net::Manager& net_manager,
            net::FlowControlChannelManager& flow_manager,
            data::BlockPool& block_pool,
            data::Multiplexer& multiplexer,
            size_t workers_per_host, size_t local_worker_id)
        : mem_manager_(mem_manager),
          net_manager_(net_manager),
          flow_manager_(flow_manager),
          block_pool_(block_pool),
          multiplexer_(multiplexer),
          local_worker_id_(local_worker_id),
          workers_per_host_(workers_per_host) {
        assert(local_worker_id < workers_per_host);
    }

    Context(HostContext& host_context, size_t local_worker_id)
        : mem_manager_(host_context.mem_manager()),
          net_manager_(host_context.net_manager()),
          flow_manager_(host_context.flow_manager()),
          block_pool_(host_context.block_pool()),
          multiplexer_(host_context.data_multiplexer()),
          local_worker_id_(local_worker_id),
          workers_per_host_(host_context.workers_per_host()) {
        assert(local_worker_id < workers_per_host());
    }

    //! \name System Information
    //! \{

    //! Returns the total number of hosts.
    size_t num_hosts() const {
        return net_manager_.num_hosts();
    }

    //! Returns the number of workers that is hosted on each host
    size_t workers_per_host() const {
        return workers_per_host_;
    }

    //! Global rank of this worker among all other workers in the system.
    size_t my_rank() const {
        return workers_per_host() * host_rank() + local_worker_id();
    }

    //! Global number of workers in the system.
    size_t num_workers() const {
        return num_hosts() * workers_per_host();
    }

    //! Returns id of this host in the cluser
    //! A host is a machine in the cluster that hosts multiple workers
    size_t host_rank() const {
        return net_manager_.my_host_rank();
    }

    //! Returns the local id ot this worker on the host
    //! A worker is _locally_ identified by this id
    size_t local_worker_id() const {
        return local_worker_id_;
    }

    //! \}

    //! \name Network Subsystem
    //! \{

    /**
     * \brief Gets the flow control channel for the current worker.
     *
     * \return The flow control channel instance for this worker.
     */
    net::FlowControlChannel & flow_control_channel() {
        return flow_manager_.GetFlowControlChannel(local_worker_id_);
    }

    //! Broadcasts a value of an integral type T from the master (the worker
    //! with rank 0) to all other workers.
    template <typename T>
    T Broadcast(const T& value) {
        return flow_control_channel().Broadcast(value);
    }

    //! Reduces a value of an integral type T over all workers given a certain
    //! reduce function.
    template <typename T, typename BinarySumOp = std::plus<T> >
    T AllReduce(const T& value, BinarySumOp sumOp = BinarySumOp()) {
        return flow_control_channel().AllReduce(value, sumOp);
    }

    //! A collective global barrier.
    void Barrier() {
        return flow_control_channel().Barrier();
    }

    //! \}

    //! \name Data Subsystem
    //! \{

    //! Returns a new File object containing a sequence of local Blocks.
    data::File GetFile() {
        return data::File(block_pool_);
    }

    //! Returns a reference to a new Channel.  This method alters the state of
    //! the context and must be called on all Workers to ensure correct
    //! communication coordination.
    data::ChannelPtr GetNewChannel() {
        return multiplexer_.GetNewChannel(local_worker_id_);
    }

    //! the block manager keeps all data blocks moving through the system.
    data::BlockPool & block_pool() { return block_pool_; }

    //! \}

    //! Returns the stas object for this worker
    common::Stats<common::g_enable_stats> & stats() {
        return stats_;
    }

    //! Returns the stats graph object for this worker
    api::StatsGraph & stats_graph() {
        return stats_graph_;
    }

    //! returns the host-global memory manager
    mem::Manager& mem_manager() { return mem_manager_; }

private:
    //! host-global memory manager
    mem::Manager& mem_manager_;

    //! net::Manager instance that is shared among workers
    net::Manager& net_manager_;

    //! net::FlowControlChannelManager instance that is shared among workers
    net::FlowControlChannelManager& flow_manager_;

    //! data block pool
    data::BlockPool& block_pool_;

    //! data::Multiplexer instance that is shared among workers
    data::Multiplexer& multiplexer_;

    //! StatsGrapg object that is uniquely held for this worker
    api::StatsGraph stats_graph_;
    common::Stats<common::g_enable_stats> stats_;

    //! number of this host context, 0..p-1, within this host
    size_t local_worker_id_;

    //! number of workers hosted per host
    size_t workers_per_host_;
};

//! Outputs the context as [host id]:[local worker id] to an std::ostream
static inline std::ostream& operator << (std::ostream& os, const Context& ctx) {
    return os << ctx.host_rank() << ":" << ctx.local_worker_id();
}

/*!
 * Function to run a number of mock hosts as locally independent
 * threads, which communicate via internal stream sockets.
 */
void
RunLocalMock(size_t host_count, size_t local_host_count,
<<<<<<< HEAD
             const std::function<void(api::Context&)>& job_startpoint);
=======
             const std::function<void(Context&)>& job_startpoint);
>>>>>>> 55ce8bb3

/*!
 * Helper Function to execute tests using mock networks in test suite for many
 * different numbers of workers and hosts as independent threads in one program.
 */
void RunLocalTests(const std::function<void(Context&)>& job_startpoint);

/*!
 * Runs the given job_startpoint within the same thread -->
 * one host with one thread
 */
void RunSameThread(const std::function<void(Context&)>& job_startpoint);

/*!
 * Runs the given job startpoint with a context instance.  Startpoints may be
 * called multiple times with concurrent threads and different context instances
 * across different workers.  The Thrill configuration is taken from environment
 * variables starting the THRILL_.
 *
 * THRILL_RANK contains the rank of this worker
 *
 * THRILL_HOSTLIST contains a space- or comma-separated list of host:ports to connect to.
 *
 * \returns 0 if execution was fine on all threads. Otherwise, the first
 * non-zero return value of any thread is returned.
 */
int Run(
    const std::function<void(Context&)>& job_startpoint,
    const std::string& log_prefix = std::string());

//! \}

} // namespace api

//! imported from api namespace
using api::HostContext;
using api::Context;

} // namespace thrill

#endif // !THRILL_API_CONTEXT_HEADER

/******************************************************************************/<|MERGE_RESOLUTION|>--- conflicted
+++ resolved
@@ -282,11 +282,7 @@
  */
 void
 RunLocalMock(size_t host_count, size_t local_host_count,
-<<<<<<< HEAD
-             const std::function<void(api::Context&)>& job_startpoint);
-=======
              const std::function<void(Context&)>& job_startpoint);
->>>>>>> 55ce8bb3
 
 /*!
  * Helper Function to execute tests using mock networks in test suite for many
