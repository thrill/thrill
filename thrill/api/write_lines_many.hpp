--- conflicted
+++ resolved
@@ -17,6 +17,8 @@
 #include <thrill/api/action_node.hpp>
 #include <thrill/api/dia.hpp>
 #include <thrill/core/stage_builder.hpp>
+#include <thrill/core/file_io.hpp>
+#include <thrill/net/buffer_builder.hpp>
 
 #include <fstream>
 #include <string>
@@ -40,23 +42,28 @@
                        const std::string& path_out,
                        size_t max_file_size,
                        StatsNode* stats_node)
-<<<<<<< HEAD
-        : ActionNode(parent.ctx(), { parent.node() }, "Write", stats_node),
+        : ActionNode(parent.ctx(), { parent.node() }, stats_node),
           out_pathbase_(path_out),
           file_(core::make_path(
                     out_pathbase_, context_.my_rank(), 0)),
           max_file_size_(max_file_size)
-=======
-        : ActionNode(parent.ctx(), { parent.node() }, stats_node),
-          path_out_(path_out),
-          file_(path_out_)
->>>>>>> 4ebd640d
     {
         sLOG << "Creating write node.";
+
+        c_file_ = core::SysFile::OpenForWrite(core::make_path(
+                                         out_pathbase_,
+                                         context_.my_rank(),
+                                         0));
 
         auto pre_op_fn = [=](std::string input) {
                              PreOp(input);
                          };
+        
+        max_buffer_size_ = std::min(data::default_block_size,
+                                    common::RoundUpToPowerOfTwo(max_file_size));
+
+        write_buffer_.Reserve(max_buffer_size_);
+
         // close the function stack with our pre op and register it at parent
         // node for output
         auto lop_chain = parent.stack().push(pre_op_fn).emit();
@@ -64,24 +71,44 @@
     }
 
     void PreOp(std::string input) {
-        current_file_size_ += input.size() + 1;
-        file_ << input << "\n";
-        if (THRILL_UNLIKELY(current_file_size_ >= max_file_size_)) {
-            LOG << "Closing file" << out_serial_;
-            file_.close();
-            std::string new_path = core::make_path(
-                out_pathbase_, context_.my_rank(), out_serial_++);
-            file_.open(new_path);
-            LOG << "Opening file: " << new_path;
 
-            current_file_size_ = 0;
+        if (THRILL_UNLIKELY(curr_buffer_size_ + input.size() + 1
+                            >= max_buffer_size_)) {
+            c_file_.write(write_buffer_.data(), curr_buffer_size_);
+            write_buffer_.set_size(0);
+            current_file_size_ += curr_buffer_size_;
+            curr_buffer_size_ = 0;
+            if (THRILL_UNLIKELY(current_file_size_ >= max_file_size_)) {
+                LOG << "Closing file" << out_serial_;
+                c_file_.close();
+                std::string new_path = core::make_path(
+                    out_pathbase_, context_.my_rank(), out_serial_++);
+                c_file_ = core::SysFile::OpenForWrite(new_path);
+                LOG << "Opening file: " << new_path;
+                current_file_size_ = 0;
+            }
+            //String is too long to fit into buffer, write directly, add '\n' to
+            //start of next buffer.
+            if (THRILL_UNLIKELY(input.size() >= max_buffer_size_)) {
+                current_file_size_ += input.size() + 1;
+                c_file_.write(input.data(), input.size());
+                curr_buffer_size_ = 1;
+                write_buffer_.PutByte('\n');
+                return;
+            }
         }
+        curr_buffer_size_ += input.size() + 1;
+        write_buffer_.AppendString(input);
+        write_buffer_.PutByte('\n');;
+        assert(curr_buffer_size_ == write_buffer_.size());
+            
     }
 
-    //! Closes the output file
+    //! Closes the output file, write last buffer
     void Execute() final {
         sLOG << "closing file";
-        file_.close();
+        c_file_.write(write_buffer_.data(), curr_buffer_size_);
+        c_file_.close();
     }
 
     void Dispose() final { }
@@ -89,9 +116,6 @@
 private:
     //! Base path of the output file.
     std::string out_pathbase_;
-
-    //! File to write to
-    std::ofstream file_;
 
     //! Maximal file size in bytes
     size_t max_file_size_;
@@ -101,6 +125,17 @@
 
     //! File serial number for this worker
     size_t out_serial_ = 1;
+
+    //! File to wrtie to
+    core::SysFile c_file_;
+    //! Write buffer 
+    net::BufferBuilder write_buffer_;
+    //! Maximum buffer size
+    size_t max_buffer_size_;
+    //! Current buffer size
+    size_t curr_buffer_size_ = 0;
+
+    
 };
 
 template <typename ValueType, typename Stack>
