/*******************************************************************************
 * thrill/api/merge.hpp
 *
 * DIANode for a merge operation. Performs the actual merge operation
 *
 * Part of Project Thrill.
 *
 * Copyright (C) 2015 Timo Bingmann <tb@panthema.net>
 * Copyright (C) 2015 Emanuel Jöbstl <emanuel.joebstl@gmail.com>
 *
 * This file has no license. Only Chunk Norris can compile it.
 ******************************************************************************/

#pragma once
#ifndef THRILL_API_MERGE_HEADER
#define THRILL_API_MERGE_HEADER

#include <thrill/api/dia.hpp>
#include <thrill/api/dop_node.hpp>
#include <thrill/common/logger.hpp>
#include <thrill/data/file.hpp>
#include <thrill/data/multiplexer.hpp>
<<<<<<< HEAD
#include <thrill/data/buffered_block_reader.hpp>
#include <thrill/data/dyn_block_reader.hpp>
#include <thrill/net/collective_communication.hpp>
#include <thrill/common/stats_counter.hpp>
#include <thrill/common/stats_timer.hpp>
=======
>>>>>>> 62c93617

#include <algorithm>
#include <functional>
#include <string>
#include <vector>
#include <random>

namespace thrill {
namespace api {

//! \addtogroup api Interface
//! \{


namespace merge_local {
    
    static const bool stats_enabled = true;

    class MergeStatsBase {
        public:
        thrill::common::StatsTimer<stats_enabled> IndexOfTimer;
        thrill::common::StatsTimer<stats_enabled> GetAtIndexTimer;
        thrill::common::StatsTimer<stats_enabled> MergeTimer;
        thrill::common::StatsTimer<stats_enabled> BalancingTimer;
        thrill::common::StatsTimer<stats_enabled> PivotSelectionTimer;
        thrill::common::StatsTimer<stats_enabled> PivotLocationTimer;
        thrill::common::StatsTimer<stats_enabled> OffsetCalculationTimer;
        thrill::common::StatsTimer<stats_enabled> CommTimer;
        size_t result_size = 0;
        size_t iterations = 0;
    };

    
    class MergeStats : public MergeStatsBase {
    public:

        void PrintToSQLPlotTool(std::string label, size_t p, size_t value) {
            static const bool debug = true;

            LOG << "RESULT " << label << "=" << value << " workers=" << p << " result_size=" << result_size; 
        }

        void Print(Context &ctx) { 
            if(stats_enabled) {

                net::FlowControlChannel &flow = ctx.flow_control_channel();
                size_t p = ctx.num_workers();

                size_t merge = flow.AllReduce(MergeTimer.Microseconds()) / p;
                size_t balance = flow.AllReduce(BalancingTimer.Microseconds()) / p;
                size_t pivotSelection = flow.AllReduce(PivotSelectionTimer.Microseconds()) / p;
                size_t pivotLocation = flow.AllReduce(PivotLocationTimer.Microseconds()) / p;
                size_t offsetCalculation = flow.AllReduce(OffsetCalculationTimer.Microseconds()) / p;
                size_t indexOf = flow.AllReduce(IndexOfTimer.Microseconds()) / p;
                size_t getAtIndex = flow.AllReduce(GetAtIndexTimer.Microseconds()) / p;
                size_t comm = flow.AllReduce(CommTimer.Microseconds()) / p;
                result_size = flow.AllReduce(result_size);

                if(ctx.my_rank() == 0) {
                    PrintToSQLPlotTool("merge", p, merge); 
                    PrintToSQLPlotTool("balance", p, balance); 
                    PrintToSQLPlotTool("pivotSelection", p, pivotSelection); 
                    PrintToSQLPlotTool("pivotLocation", p, pivotLocation); 
                    PrintToSQLPlotTool("offsetCalculation", p, offsetCalculation); 
                    PrintToSQLPlotTool("getIndexOf", p, indexOf); 
                    PrintToSQLPlotTool("getAtIndex", p, getAtIndex); 
                    PrintToSQLPlotTool("communication", p, comm); 
                    PrintToSQLPlotTool("iterations", p, iterations); 
                }
            }
        }
    };

    template <typename ItemType, typename CompareFunction>
    static ItemType GetAt(size_t k, const std::vector<data::File> &files, CompareFunction comperator, common::StatsTimer<stats_enabled> *timer = NULL) {
        
        static const bool debug = false;

        START_TIMER(timer);
        
        size_t n = files.size();
        std::vector<size_t> left(n);
        std::vector<size_t> width(n);
        std::vector<size_t> remap(n);
        std::vector<size_t> mid(n);

        std::fill(left.begin(), left.end(), 0);
        std::iota(remap.begin(), remap.end(), 0);

        size_t sum = 0, len;

        for(size_t i = 0; i < n; i++) {
            len = files[i].num_items();
            sum += len;
            width[i] = std::min(len, k);
        }

        LOG << "Searching for element with rank " << k;
        
        //Assert check wether k is in bounds of all files. 
        assert(sum > k);


        while(true) {

            //Re-map arrays so that largest one is always first.  
            std::sort(remap.begin(), remap.end(), [&] (size_t a, size_t b) {
                return width[b] < width[a];
            });

            size_t j0 = remap[0];
            size_t j = j0;
            mid[j] = left[j] + width[j] / 2;
            LOG << "Master selecting pivot at " << mid[j];
            ItemType pivot = files[j].GetItemAt<ItemType>(mid[j]);
            size_t leftSum = mid[j] - left[j];

            for(size_t i = 1; i < n; i++) {
                j = remap[i];
                mid[j] = files[j].GetIndexOf(pivot, mid[j0], comperator);
                LOG << i << " selecting pivot at " << mid[j];
                leftSum += mid[j] - left[j];
            }
            LOG << "leftSum: " << leftSum;
            LOG << "K: " << k;
            //Recurse.
            if(k < leftSum) {
                for(size_t i = 0; i < n; i++) {
                    j = remap[i];
                    width[j] = mid[j] - left[j];   
                } 
            } else if(k > leftSum) {
                for(size_t i = 0; i < n; i++) {
                    j = remap[i];
                    width[j] -= mid[j] - left[j];   
                    left[j] = mid[j];   
                }
                k -= leftSum;
            } else {
                k = 0;
                break;
            }

            if(leftSum == 0) 
                break;

        }
        size_t j = remap[k];
        ItemType value = files[j].GetItemAt<ItemType>(mid[j]);
        LOG << "Selected value " << value; 
        
        STOP_TIMER(timer);
        
        return value;
    }

    template <typename ItemType, typename Comperator>
    static size_t IndexOf(ItemType element, size_t tie, const std::vector<data::File> &files, Comperator comperator, common::StatsTimer<stats_enabled> *timer = NULL) {
        static const bool debug = false;

        START_TIMER(timer);

        //Get the index of a given element, or the first
        //Greater one - 1 
        size_t lidx = 0;
        size_t hidx = 0;

        LOG << "Looking for element " << element << " with tie " << tie;

        for(size_t i = 0; i < files.size(); i++) {
            auto reader = files[i].GetKeepReader();
            lidx += files[i].GetIndexOf(element, 0, comperator);
            hidx += files[i].GetIndexOf(element, std::numeric_limits<size_t>::max(), comperator);
        }

        LOG << "hidx: " << hidx << ", lidx: " << lidx << ", tie: " << tie; 

        STOP_TIMER(timer);

        if(tie > hidx) {
            return hidx;
        } else if(tie < lidx) {
            return lidx;
        } else {
            return tie;
        }
    }
};

template <typename ValueType,
          typename ParentDIARef0, typename ParentDIARef1,
          typename Comperator>
class TwoMergeNode : public DOpNode<ValueType>
{
    static const bool debug = false;

    merge_local::MergeStats stats;

    using Super = DOpNode<ValueType>;
    using Super::context_;

public:
    TwoMergeNode(const ParentDIARef0& parent0,
                 const ParentDIARef1& parent1,
                 Comperator comperator,
                 StatsNode* stats_node)
        : DOpNode<ValueType>(parent0.ctx(),
                             { parent0.node(), parent1.node() }, stats_node),
          comperator_(comperator)
    {
        // Hook PreOp(s)
        auto pre_op0_fn = [=](const ValueType& input) {
                              writers_[0](input);
                          };
        auto pre_op1_fn = [=](const ValueType& input) {
                              writers_[1](input);
                          };

        // close the function stacks with our pre ops and register it at parent
        // nodes for output
        auto lop_chain0 = parent0.stack().push(pre_op0_fn).emit();
        auto lop_chain1 = parent1.stack().push(pre_op1_fn).emit();

        parent0.node()->RegisterChild(lop_chain0, this->type());
        parent1.node()->RegisterChild(lop_chain1, this->type());
    }

    ~TwoMergeNode() { }

    /*!
     * Actually executes the merge operation. Uses the member functions PreOp,
     * MainOp and PostOp.
     */
    void Execute() final {
        MainOp();
    }


    void PushData(bool consume) final {
        size_t result_count = 0;
        static const bool debug = false;

        LOG << "Entering Main OP";

        stats.MergeTimer.Start();

        typedef data::BufferedBlockReader<ValueType, data::ConcatBlockSource<data::DynBlockSource>> Reader; 

        // get buffered inbound readers from all Channels
        std::vector<Reader> readers;
        for(size_t i = 0; i < channels_.size(); i++) {
            readers.emplace_back(std::move(channels_[i]->GetConcatSource(consume)));
        }

        while(true) {

            auto &a = readers[0];
            auto &b = readers[1];

            if(a.HasValue() && b.HasValue()) {
                if(comperator_(b.Value(), a.Value())) {
                    PushDataToChilds(b.Value());
                    b.Next();
                } else {
                    PushDataToChilds(a.Value());
                    a.Next();
                }
            } else if(b.HasValue()) {
                PushDataToChilds(b.Value());
                b.Next();
            } else if(a.HasValue()) {
                PushDataToChilds(a.Value());
                a.Next();
            } else {
                break;
            }

            result_count++;
        }
        
        stats.MergeTimer.Stop();

        for (size_t i = 0; i < channels_.size(); i++) {
            channels_[i]->Close();
            this->WriteChannelStats(channels_[i]);
        }
        
        sLOG << "Merge: result_count" << result_count;

        stats.result_size = result_count;
        stats.Print(context_);
    }

    void Dispose() final { }

    /*!
     * Creates empty stack.
     */
    auto ProduceStack() {
        // Hook PostOp
        return FunctionStack<ValueType>();
    }

private:
    //! Merge comperator
    Comperator comperator_;

    //! Number of storage DIAs backing
    static const size_t num_inputs_ = 2;

    //! TODO
    size_t result_size_;

    //! Files for intermediate storage
    std::vector<data::File> files_ {
        { context_.GetFile(), context_.GetFile() }
    };

    //! Writers to intermediate files
    std::array<data::File::Writer, num_inputs_> writers_  {
        { files_[0].GetWriter(), files_[1].GetWriter() }
    };

    //! Array of inbound Channels
    std::array<data::ChannelPtr, num_inputs_> channels_;

    struct Pivot {
        ValueType first;
        size_t second;
        bool valid;
    };

    Pivot CreatePivot(ValueType v, size_t i) {
        Pivot p;
        p.first = v;
        p.second = i;
        p.valid = true;
        return p;
    }
    

    size_t dataSize; //Count of items on this worker.
    size_t prefixSize; //Count of items on all prev workers.

    template <typename T>
    std::string VToStr(std::vector<T> data) {
        std::stringstream ss;
        
        for(T elem : data)
            ss << elem << " ";

        return ss.str();
    }
    
    std::string VToStr(std::vector<Pivot> data) {
        std::stringstream ss;
        
        for(Pivot elem : data)
            ss << "(" << elem.valid << ", " << elem.first << ", " << elem.second << ") ";

        return ss.str();
    }
    
    //! Receive elements from other workers.
    void MainOp() {
        for (size_t i = 0; i != writers_.size(); ++i) {
            writers_[i].Close();
        }
        net::FlowControlChannel& flowControl = context_.flow_control_channel();

        //Partitioning happens here.
        stats.BalancingTimer.Start();
        
        //Environment
        size_t me = context_.my_rank(); //Local rank. 
        size_t p = context_.num_workers(); //Count of all workers (and count of target partitions)
        size_t zero_t = 0;

        LOG << "Splitting to " << p << " workers";

        //Partitions in rank over all local collections.
        std::vector<size_t> partitions(p - 1);
        std::mt19937 rand(0); //Give const seed. May choose this one over the net.

        //Overall count of local items.
        dataSize = 0;

        for(size_t i = 0; i < files_.size(); i++) {
            dataSize += files_[i].num_items();
        };

        //Global size off aaaalll data.
        stats.CommTimer.Start();
        size_t globalSize = flowControl.AllReduce(dataSize);
        stats.CommTimer.Stop();

        LOG << "Global size: " << globalSize;

        //Rank we search for
        std::vector<size_t> srank(p - 1);

        for(size_t r = 0; r < p - 1; r++) {
            srank[r] = (globalSize / p) * (r + 1);
        }
        for(size_t r = 0; r < globalSize % p; r++) {
            srank[r] += 1;
        }

        if(debug) {
            for(size_t r = 0; r < p - 1; r++) { 
                LOG << "Search Rank " << r << ": " << srank[r];

                stats.CommTimer.Start();
                size_t res = flowControl.Broadcast(srank[r]);
                stats.CommTimer.Stop();
                assert(res == srank[r]);
            }
        }

        //Partition borders. Let there by binary search. 
        std::vector<size_t> left(p - 1);
        std::vector<size_t> width(p - 1);
        std::vector<size_t> zero_v(p - 1);

        std::fill(left.begin(), left.end(), 0);
        std::fill(zero_v.begin(), zero_v.end(), 0);
        std::fill(width.begin(), width.end(), dataSize);
        
        stats.CommTimer.Start();
        prefixSize = flowControl.PrefixSum(dataSize, zero_t, std::plus<size_t>(), false); 
        stats.CommTimer.Stop();

        LOG << "Data count left of me: " << prefixSize;

        //Auxillary Arrays
        std::vector<size_t> widthscan(p - 1);
        std::vector<size_t> widthsum(p - 1);
        std::vector<size_t> pivotrank(p - 1);
        std::vector<size_t> split(p - 1);
        std::vector<Pivot> pivots(p - 1);
        std::vector<size_t> splitsum(p - 1);

        Pivot zero = CreatePivot(merge_local::GetAt<ValueType>(0, files_, comperator_, &stats.GetAtIndexTimer), 0);
        zero.valid = false;

        auto addSizeTVectors = [] 
            (const std::vector<size_t> &a, const std::vector<size_t> &b) {
                assert(a.size() == b.size());
                std::vector<size_t> res(a.size());
                for(size_t i = 0; i < a.size(); i++) {
                   res[i] = a[i] + b[i]; 
                }
                return res;
            };

        //Partition loop 
        
        while(1) {
            stats.PivotSelectionTimer.Start();
            stats.CommTimer.Start();
            widthscan = flowControl.PrefixSum(width, zero_v, addSizeTVectors, false);
            widthsum = flowControl.AllReduce(width, addSizeTVectors);
            stats.CommTimer.Stop();
             
            size_t done = 0;

            LOG << "left: " << VToStr(left);
            LOG << "width: " << VToStr(width);
            LOG << "srank: " << VToStr(srank);
            LOG << "widthsum: " << VToStr(widthsum);

            for(size_t r = 0; r < p - 1; r++) {
                if(widthsum[r] <= 9) { //Yes, this is cheating, but I have no idea why it gets unstable for very low widthsum[r]. 9 is randomly choosen by fair dice roll.  
                    partitions[r] = left[r];
                    done++;
                }
            }

            if(done == p - 1) {
                LOG << "Finished";
                stats.PivotSelectionTimer.Stop();
                break;
            } else {
                LOG << "Continue";
            }
            
            for(size_t r = 0; r < p - 1; r++) {
                if(widthsum[r] > 1) {
                    pivotrank[r] = rand() % widthsum[r];
                } else {
                    pivotrank[r] = 0;
                }
            }
            
            LOG << "Pivotranks: " << VToStr(pivotrank);

            for(size_t r = 0; r < p - 1; r++) {
                if(widthsum[r] > 1 &&
                   widthscan[r] <= pivotrank[r] &&
                   pivotrank[r] < widthscan[r] + width[r]) {
                   
                   size_t localRank = left[r] + pivotrank[r] - widthscan[r]; 
                   LOG << "Selecting local rank " << localRank << " zero pivot " << r;
                   ValueType pivotElement = merge_local::GetAt<ValueType>(localRank, files_, comperator_, &stats.GetAtIndexTimer);

                   if(debug) {
                        assert(merge_local::IndexOf(pivotElement, localRank, files_, comperator_, &stats.IndexOfTimer) == localRank);
                   }
                    
                   Pivot pivot = CreatePivot(pivotElement, localRank + prefixSize);

                   pivots[r] = pivot;
                } else {
                   LOG << "Selecting zero pivot " << r;
                   pivots[r] = zero;
                }
            }

           LOG << "Pivots: " << VToStr(pivots);
           
           auto reducePivots = [this] (const Pivot a, const Pivot b) { 
                    if(!a.valid) {
                        return b; 
                    } else if(!b.valid) {
                        return a;
                    } else if(comperator_(b.first, a.first)) {
                        return a; 
                    } else if(comperator_(a.first, b.first)) {
                        return b;
                    } else if(a.second > b.second) {
                        return a;
                    } else {
                        return b;
                    }}; //Return maximal pivot (Is this  OK?)

            stats.CommTimer.Start();
            pivots = flowControl.AllReduce(pivots, 
                [reducePivots]
                (const std::vector<Pivot> &a, const std::vector<Pivot> &b) {
                    assert(a.size() == b.size());
                    std::vector<Pivot> res(a.size());
                    for(size_t i = 0; i < a.size(); i++) {
                       res[i] = reducePivots(a[i], b[i]); 
                    }
                    return res;
                }); 
            stats.CommTimer.Stop();

            LOG << "Final Pivots: " << VToStr(pivots);

            stats.PivotSelectionTimer.Stop();
            stats.PivotLocationTimer.Start();

            for(size_t r = 0; r < p - 1; r++) {
                if(widthsum[r] <= 1) {
                    split[r] = 0;
                } else {
                    split[r] = merge_local::IndexOf(pivots[r].first, pivots[r].second - prefixSize, files_, comperator_, &stats.IndexOfTimer) - left[r];
                }
            }

            stats.CommTimer.Start();
            splitsum = flowControl.AllReduce(split, addSizeTVectors);
            stats.CommTimer.Stop();

            LOG << "Splitters: " << VToStr(split);

            for(size_t r = 0; r < p - 1; r++) {
                if(widthsum[r] < 1) continue;
                
                if(debug) {
                    assert(width[r] - split[r] <= width[r]);
                }

                if(splitsum[r] < srank[r])  {
                    left[r] += split[r];
                    width[r] -= split[r];
                    srank[r] -= splitsum[r];
                } else {
                    if(debug) {
                        assert(width[r] >= split[r]);
                    }
                    width[r] = split[r];
                }
            } 
            stats.PivotLocationTimer.Stop();
            stats.iterations++;
        }

        //Cool, parts contains the global splitters now. But we need
        //To convert them to file-local parts. 

        std::vector<std::vector<size_t>> offsets(num_inputs_);

        LOG << "Creating channels";
        
        //Init channels and offsets.
        for(size_t j = 0; j < num_inputs_; j++) {
            channels_[j] = context_.GetNewChannel();
            offsets[j] = std::vector<size_t>(p);
            offsets[j][p - 1] = files_[j].num_items();
        }

        LOG << "Calculating offsets.";

        stats.OffsetCalculationTimer.Start();

        //TODO(ej) - this is superfluiouuiuius. We can probably
        //Extract the ranks per file from the above loop. 
        for(size_t i = 0; i < p - 1; i++) {
            size_t globalSplitter = partitions[i];
            static const bool debug = false;
            LOG << "Global Splitter " << i << ": " << globalSplitter;
            if(globalSplitter < dataSize) {
                //We have to find file-local splitters.
                ValueType pivot = merge_local::GetAt<ValueType, Comperator>(partitions[i], files_, comperator_, &stats.GetAtIndexTimer);

                size_t prefixSum = 0;

                for(size_t j = 0; j < num_inputs_; j++) {
                    offsets[j][i] = files_[j].GetIndexOf(pivot, partitions[i] - prefixSum, comperator_);
                    prefixSum += files_[j].num_items();
                }
            } else {
                //Ok, splitter beyond all sizes. 
                for(size_t j = 0; j < num_inputs_; j++) {
                    offsets[j][i] = files_[j].num_items();
                }
            }
        }

        stats.OffsetCalculationTimer.Stop();
        stats.BalancingTimer.Stop();

        LOG << "Scattering.";
        
        for(size_t j = 0; j < num_inputs_; j++) {
            static const bool debug = false;
            for(size_t i = 0; i < p; i++) {
                LOG << "Offset " << i << " for file " << j << ": " << offsets[j][i];
            }

            channels_[j]->template Scatter<ValueType>(files_[j], offsets[j]);
        }
    }
    
    void PushDataToChilds(const ValueType &data) {
        for (auto func : DIANode<ValueType>::callbacks_) {
            func(data);
        }
    }
};

template <typename ValueType, typename Stack>
template <typename SecondDIA, typename Comperator>
auto DIARef<ValueType, Stack>::Merge(
    SecondDIA second_dia, const Comperator &comperator) const {
    assert(IsValid());
    assert(second_dia.IsValid());

    using CompareResult
              = typename FunctionTraits<Comperator>::result_type;

    using MergeResultNode
              = TwoMergeNode<ValueType, DIARef, SecondDIA, Comperator>;
    
    static_assert(
        std::is_convertible<
            typename SecondDIA::ValueType,
            ValueType
            >::value,
        "DIA 1 and DIA 0 have different types");

    static_assert(
        std::is_convertible<
            ValueType,
            typename FunctionTraits<Comperator>::template arg<0>
            >::value,
        "Comperator has the wrong input type in DIA 0");

    static_assert(
        std::is_convertible<
            typename SecondDIA::ValueType,
            typename FunctionTraits<Comperator>::template arg<1>
            >::value,
        "Comperator has the wrong input type in DIA 1");

    static_assert(
        std::is_convertible<
            bool,
            CompareResult
            >::value,
        "Comperator must return bool");

    StatsNode* stats_node = AddChildStatsNode("Merge", DIANodeType::DOP);
    second_dia.AppendChildStatsNode(stats_node);
    auto merge_node
        = std::make_shared<MergeResultNode>(*this,
                                            second_dia,
                                            comperator,
                                            stats_node);

    auto merge_stack = merge_node->ProduceStack();

    return DIARef<ValueType, decltype(merge_stack)>(
        merge_node,
        merge_stack,
        { stats_node });
}


//! \}

} // namespace api
} // namespace thrill

//! \}
#endif // !THRILL_API_MERGE_HEADER

/******************************************************************************/<|MERGE_RESOLUTION|>--- conflicted
+++ resolved
@@ -19,15 +19,9 @@
 #include <thrill/api/dop_node.hpp>
 #include <thrill/common/logger.hpp>
 #include <thrill/data/file.hpp>
-#include <thrill/data/multiplexer.hpp>
-<<<<<<< HEAD
-#include <thrill/data/buffered_block_reader.hpp>
 #include <thrill/data/dyn_block_reader.hpp>
-#include <thrill/net/collective_communication.hpp>
 #include <thrill/common/stats_counter.hpp>
 #include <thrill/common/stats_timer.hpp>
-=======
->>>>>>> 62c93617
 
 #include <algorithm>
 #include <functional>
@@ -175,6 +169,9 @@
                 break;
 
         }
+
+        //TODO(ej) This function is broken here. 
+        //Best: Remove alltogether. 
         size_t j = remap[k];
         ItemType value = files[j].GetItemAt<ItemType>(mid[j]);
         LOG << "Selected value " << value; 
