--- conflicted
+++ resolved
@@ -18,8 +18,10 @@
 #include <thrill/api/dia.hpp>
 #include <thrill/api/dop_node.hpp>
 #include <thrill/common/logger.hpp>
+#include <thrill/common/meta.hpp>
 #include <thrill/common/stats_counter.hpp>
 #include <thrill/common/stats_timer.hpp>
+#include <thrill/core/losertree.hpp>
 #include <thrill/data/dyn_block_reader.hpp>
 #include <thrill/data/file.hpp>
 
@@ -35,138 +37,79 @@
 //! \addtogroup api Interface
 //! \{
 
-<<<<<<< HEAD
+/*!
+* merge_local holds functions internally used by merge.
+*/
 namespace merge_local {
 
+//! Set this variable to true to enable generation and output of merge stats.
 static const bool stats_enabled = false;
 
+using StatsTimer = common::StatsTimer<stats_enabled>;
+
+/*!
+* MergeStatsBase holds timers for measuring merge performance.
+*/
 class MergeStatsBase
 {
 public:
-    thrill::common::StatsTimer<stats_enabled> IndexOfTimer;
-    thrill::common::StatsTimer<stats_enabled> GetAtIndexTimer;
-    thrill::common::StatsTimer<stats_enabled> MergeTimer;
-    thrill::common::StatsTimer<stats_enabled> BalancingTimer;
-    thrill::common::StatsTimer<stats_enabled> PivotSelectionTimer;
-    thrill::common::StatsTimer<stats_enabled> PivotLocationTimer;
-    thrill::common::StatsTimer<stats_enabled> CommTimer;
-    size_t result_size = 0;
-    size_t iterations = 0;
+    //! A Timer accumulating all time spent in File operations.
+    StatsTimer file_op_timer_;
+    //! A Timer accumulating all time spent while actually merging.
+    StatsTimer merge_timer_;
+    //! A Timer accumulating all time spent while re-balancing the data.
+    StatsTimer balancing_timer_;
+    //! A Timer accumulating all time spent for selecting the global pivot elements.
+    StatsTimer pivot_selection_timer_;
+    //! A Timer accumulating all time spent in global search steps.
+    StatsTimer search_step_timer_;
+    //! A Timer accumulating all time spent communicating.
+    StatsTimer comm_timer_;
+    //! A Timer accumulating all time spent calling the scatter method of the data subsystem.
+    StatsTimer scatter_timer_;
+    //! The count of all elements processed on this host.
+    size_t result_size_ = 0;
+    //! The count of search iterations needed for balancing.
+    size_t iterations_ = 0;
 };
 
+/*!
+* MergeStats is an implementation of MergeStatsBase, that supports accumulating
+* the output and printing it to the standard out stream.
+*/
 class MergeStats : public MergeStatsBase
 {
 public:
-    void PrintToSQLPlotTool(std::string label, size_t p, size_t value) {
+    void PrintToSQLPlotTool(const std::string& label, size_t p, size_t value) {
         static const bool debug = true;
 
-        LOG << "RESULT " << label << "=" << value << " workers=" << p << " result_size=" << result_size;
+        LOG << "RESULT " << "operation=" << label << " time=" << value
+            << " workers=" << p << " result_size_=" << result_size_;
     }
 
     void Print(Context& ctx) {
         if (stats_enabled) {
 
-            net::FlowControlChannel& flow = ctx.flow_control_channel();
             size_t p = ctx.num_workers();
 
-            size_t merge = flow.AllReduce(MergeTimer.Microseconds()) / p;
-            size_t balance = flow.AllReduce(BalancingTimer.Microseconds()) / p;
-            size_t pivotSelection = flow.AllReduce(PivotSelectionTimer.Microseconds()) / p;
-            size_t pivotLocation = flow.AllReduce(PivotLocationTimer.Microseconds()) / p;
-            size_t indexOf = flow.AllReduce(IndexOfTimer.Microseconds()) / p;
-            size_t getAtIndex = flow.AllReduce(GetAtIndexTimer.Microseconds()) / p;
-            size_t comm = flow.AllReduce(CommTimer.Microseconds()) / p;
-            result_size = flow.AllReduce(result_size);
+            size_t merge = ctx.AllReduce(merge_timer_.Milliseconds()) / p;
+            size_t balance = ctx.AllReduce(balancing_timer_.Milliseconds()) / p;
+            size_t pivot_selection = ctx.AllReduce(pivot_selection_timer_.Milliseconds()) / p;
+            size_t search_step = ctx.AllReduce(search_step_timer_.Milliseconds()) / p;
+            size_t file_op = ctx.AllReduce(file_op_timer_.Milliseconds()) / p;
+            size_t comm = ctx.AllReduce(comm_timer_.Milliseconds()) / p;
+            size_t scatter = ctx.AllReduce(scatter_timer_.Milliseconds()) / p;
+            result_size_ = ctx.AllReduce(result_size_);
 
             if (ctx.my_rank() == 0) {
                 PrintToSQLPlotTool("merge", p, merge);
                 PrintToSQLPlotTool("balance", p, balance);
-                PrintToSQLPlotTool("pivotSelection", p, pivotSelection);
-                PrintToSQLPlotTool("pivotLocation", p, pivotLocation);
-                PrintToSQLPlotTool("getIndexOf", p, indexOf);
-                PrintToSQLPlotTool("getAtIndex", p, getAtIndex);
-                PrintToSQLPlotTool("communication", p, comm);
-                PrintToSQLPlotTool("iterations", p, iterations);
-            }
-        }
-    }
-};
-
-} // namespace merge_local
-=======
-/*!
- * merge_local holds functions internally used by merge. 
- */
-namespace merge_local {
->>>>>>> de8a776c
-
-//! Set this variable to true to enable generation and output of merge stats. 
-static const bool stats_enabled = false;
-
-/*!
- * MergeStatsBase holds timers for measuring merge performance. 
- */
-class MergeStatsBase
-{
-public:
-    //! A Timer accumulating all time spent in File operations. 
-    thrill::common::StatsTimer<stats_enabled> FileOpTimer;
-    //! A Timer accumulating all time spent while actually merging. 
-    thrill::common::StatsTimer<stats_enabled> MergeTimer;
-    //! A Timer accumulating all time spent while re-balancing the data. 
-    thrill::common::StatsTimer<stats_enabled> BalancingTimer;
-    //! A Timer accumulating all time spent for selecting the global pivot elements. 
-    thrill::common::StatsTimer<stats_enabled> PivotSelectionTimer;
-    //! A Timer accumulating all time spent in global search steps. 
-    thrill::common::StatsTimer<stats_enabled> SearchStepTimer;
-    //! A Timer accumulating all time spent communicating.
-    thrill::common::StatsTimer<stats_enabled> CommTimer;
-    //! A Timer accumulating all time spent calling the scatter method of the data subsystem. 
-    thrill::common::StatsTimer<stats_enabled> ScatterTimer;
-    //! The count of all elements processed on this host. 
-    size_t result_size = 0;
-    //! The count of search iterations needed for balancing. 
-    size_t iterations = 0;
-};
-
-/*!
- * MergeStats is an implementation of MergeStatsBase, 
- * that supports accumulating the output and printing it
- * to the standard out stream. 
- */
-class MergeStats : public MergeStatsBase
-{
-public:
-    void PrintToSQLPlotTool(std::string label, size_t p, size_t value) {
-        static const bool debug = true;
-
-        LOG << "RESULT " << "operation=" << label << " time=" << value << " workers=" << p << " result_size=" << result_size;
-    }
-
-    void Print(Context& ctx) {
-        if (stats_enabled) {
-
-            net::FlowControlChannel& flow = ctx.flow_control_channel();
-            size_t p = ctx.num_workers();
-
-            size_t merge = flow.AllReduce(MergeTimer.Milliseconds()) / p;
-            size_t balance = flow.AllReduce(BalancingTimer.Milliseconds()) / p;
-            size_t pivotSelection = flow.AllReduce(PivotSelectionTimer.Milliseconds()) / p;
-            size_t searchStep = flow.AllReduce(SearchStepTimer.Milliseconds()) / p;
-            size_t fileOp = flow.AllReduce(FileOpTimer.Milliseconds()) / p;
-            size_t comm = flow.AllReduce(CommTimer.Milliseconds()) / p;
-            size_t scatter = flow.AllReduce(ScatterTimer.Milliseconds()) / p;
-            result_size = flow.AllReduce(result_size);
-
-            if (ctx.my_rank() == 0) {
-                PrintToSQLPlotTool("merge", p, merge);
-                PrintToSQLPlotTool("balance", p, balance);
-                PrintToSQLPlotTool("pivotSelection", p, pivotSelection);
-                PrintToSQLPlotTool("searchStep", p, searchStep);
-                PrintToSQLPlotTool("fileOp", p, fileOp);
+                PrintToSQLPlotTool("pivot_selection", p, pivot_selection);
+                PrintToSQLPlotTool("search_step", p, search_step);
+                PrintToSQLPlotTool("file_op", p, file_op);
                 PrintToSQLPlotTool("communication", p, comm);
                 PrintToSQLPlotTool("scatter", p, scatter);
-                PrintToSQLPlotTool("iterations", p, iterations);
+                PrintToSQLPlotTool("iterations", p, iterations_);
             }
         }
     }
@@ -175,72 +118,58 @@
 } // namespace merge_local
 
 /*!
- * Implementation of Thrill's merge. This merge implementation
- * balances all data before merging, so each worker has 
- * the same amount of data when merge finishes. 
- *
- * \tparam ValueType The type of the first and second input DIA
- * \tparam ParentDiaRef0 The type of the first input DIA
- * \tparam ParentDiaRef1 The type of the second input DIA
- * \tparam Comparator The comparator defining input and output order. 
- */
-template <typename ValueType,
-          typename ParentDIARef0, typename ParentDIARef1,
-          typename Comparator>
-class TwoMergeNode : public DOpNode<ValueType>
+* Implementation of Thrill's merge. This merge implementation balances all data
+* before merging, so each worker has the same amount of data when merge
+* finishes.
+*
+* \tparam ValueType The type of the first and second input DIA
+* \tparam Comparator The comparator defining input and output order.
+* \tparam ParentDIA0 The type of the first input DIA
+* \tparam ParentDIAs The types of the other input DIAs
+*/
+template <typename ValueType, typename Comparator,
+        typename ParentDIA0,
+        typename ... ParentDIAs>
+class MergeNode : public DOpNode<ValueType>
 {
     static const bool debug = false;
-
-<<<<<<< HEAD
-=======
+    static const bool self_verify = true;
+
     //! Instance of merge statistics
->>>>>>> de8a776c
-    merge_local::MergeStats stats;
+    merge_local::MergeStats stats_;
 
     using Super = DOpNode<ValueType>;
     using Super::context_;
 
+    //! Number of storage DIAs backing
+    static const size_t num_inputs_ = 1 + sizeof ... (ParentDIAs);
+
+    static_assert(num_inputs_ >= 2, "Merge requires at least two inputs.");
+
 public:
-<<<<<<< HEAD
-=======
-    /*! 
-     * Creates a new instance of this class.
-     *
-     * \param parent0 The first input DIA
-     * \param parent1 The second input DIA
-     * \param comparator The comparator defining input and output order. 
-     * \param StatsNode The stat node. 
-     */
->>>>>>> de8a776c
-    TwoMergeNode(const ParentDIARef0& parent0,
-                 const ParentDIARef1& parent1,
-                 Comparator comparator,
-                 StatsNode* stats_node)
-        : DOpNode<ValueType>(parent0.ctx(),
-                             { parent0.node(), parent1.node() }, stats_node),
-          comparator_(comparator)
+    MergeNode(const Comparator& comparator,
+              StatsNode* stats_node,
+              const ParentDIA0& parent0,
+              const ParentDIAs& ... parents)
+            : DOpNode<ValueType>(parent0.ctx(),
+                                 { parent0.node(), parents.node() ... }, stats_node),
+              comparator_(comparator)
     {
-        // Hook PreOp(s)
-        auto pre_op0_fn = [=](const ValueType& input) {
-                              writers_[0](input);
-                          };
-        auto pre_op1_fn = [=](const ValueType& input) {
-                              writers_[1](input);
-                          };
-
-        // close the function stacks with our pre ops and register it at parent
-        // nodes for output
-        auto lop_chain0 = parent0.stack().push(pre_op0_fn).emit();
-        auto lop_chain1 = parent1.stack().push(pre_op1_fn).emit();
-
-        parent0.node()->RegisterChild(lop_chain0, this->type());
-        parent1.node()->RegisterChild(lop_chain1, this->type());
-    }
-
-    /*!
-     * Actually executes the merge operation. Uses the member functions PreOp,
-     * MainOp and PostOp.
-     */
+        // allocate files.
+        for (size_t i = 0; i < num_inputs_; ++i)
+            files_[i] = context_.GetFilePtr();
+
+        for (size_t i = 0; i < num_inputs_; ++i)
+            writers_[i] = files_[i]->GetWriter();
+
+        common::VarCallForeachIndex(
+                RegisterParent(this), parent0, parents ...);
+    }
+
+    void StopPreOp(size_t id) final {
+        writers_[id].Close();
+    }
+
     void Execute() final {
         MainOp();
     }
@@ -251,96 +180,76 @@
 
         LOG << "Entering Main OP";
 
-        stats.MergeTimer.Start();
-<<<<<<< HEAD
-
-        using Reader = data::BufferedBlockReader<ValueType, data::CatBlockSource<data::DynBlockSource> >;
+        stats_.merge_timer_.Start();
+
+        using Reader = data::BufferedBlockReader<
+                ValueType, data::CatBlockSource<data::DynBlockSource> >;
 
         // get buffered inbound readers from all Channels
         std::vector<Reader> readers;
-        for (size_t i = 0; i < streams_.size(); i++) {
+        for (size_t i = 0; i < num_inputs_; i++) {
             readers.emplace_back(std::move(streams_[i]->GetCatBlockSource(consume)));
         }
-
-        while (true) {
-
-            auto& a = readers[0];
-            auto& b = readers[1];
-
-            if (a.HasValue() && b.HasValue()) {
-                if (comparator_(b.Value(), a.Value())) {
-                    this->PushItem(b.Value());
-                    b.Next();
+        // init the looser-tree
+        using LoserTreeType = core::LoserTreePointer<true, ValueType, Comparator>;
+
+        LoserTreeType lt(num_inputs_, comparator_);
+
+        // Arbitrary element (copied!)
+        std::unique_ptr<ValueType> zero;
+
+        size_t completed = 0;
+
+        // Find abritary elem.
+        for (size_t i = 0; i < num_inputs_; i++) {
+            if (readers[i].HasValue()) {
+                zero = std::make_unique<ValueType>(readers[i].Value());
+                break;
+            }
+        }
+
+        if (zero) { //If so, we only have empty channels.
+            // Insert abritray element for each empty reader.
+            for (size_t i = 0; i < num_inputs_; i++) {
+                if (!readers[i].HasValue()) {
+                    lt.insert_start(*zero, i, true);
+                    completed++;
                 }
                 else {
-                    this->PushItem(a.Value());
-                    a.Next();
-                }
-            }
-            else if (b.HasValue()) {
-                this->PushItem(b.Value());
-                b.Next();
-            }
-            else if (a.HasValue()) {
-                this->PushItem(a.Value());
-                a.Next();
-            }
-            else {
-                break;
-            }
-
-            result_count++;
-        }
-
-=======
-
-        using Reader = data::BufferedBlockReader<ValueType, data::CatBlockSource<data::DynBlockSource> >;
-
-        // Get buffered inbound readers from all Channels
-        std::vector<Reader> readers;
-        for (size_t i = 0; i < streams_.size(); i++) {
-            readers.emplace_back(std::move(streams_[i]->GetCatBlockSource(consume)));
-        }
-
-        // As long as we habe input, 
-        // push the larger element further.  
-        while (true) {
-
-            auto& a = readers[0];
-            auto& b = readers[1];
-
-            if (a.HasValue() && b.HasValue()) {
-                if (comparator_(b.Value(), a.Value())) {
-                    this->PushItem(b.Value());
-                    b.Next();
+                    lt.insert_start(readers[i].Value(), i, false);
+                }
+            }
+            lt.init();
+
+            while (completed < num_inputs_) {
+
+                size_t min = lt.get_min_source();
+
+                auto& reader = readers[min];
+                assert(reader.HasValue());
+
+                this->PushItem(reader.Value());
+
+                reader.Next();
+
+                if (reader.HasValue()) {
+                    lt.delete_min_insert(reader.Value(), false);
                 }
                 else {
-                    this->PushItem(a.Value());
-                    a.Next();
-                }
-            }
-            else if (b.HasValue()) {
-                this->PushItem(b.Value());
-                b.Next();
-            }
-            else if (a.HasValue()) {
-                this->PushItem(a.Value());
-                a.Next();
-            }
-            else {
-                break;
-            }
-
-            result_count++;
-        }
-
->>>>>>> de8a776c
-        stats.MergeTimer.Stop();
+                    lt.delete_min_insert(*zero, true);
+                    completed++;
+                }
+
+                result_count++;
+            }
+        }
+
+        stats_.merge_timer_.Stop();
 
         sLOG << "Merge: result_count" << result_count;
 
-        stats.result_size = result_count;
-        stats.Print(context_);
+        stats_.result_size_ = result_count;
+        stats_.Print(context_);
     }
 
     void Dispose() final { }
@@ -349,21 +258,14 @@
     //! Merge comparator
     Comparator comparator_;
 
-    //! Number of storage DIAs backing
-    static const size_t num_inputs_ = 2;
-
-    size_t my_rank_;
-    std::mt19937 ran;
+    //! Random generator for pivot selection.
+    std::default_random_engine rng_ { std::random_device { } () };
 
     //! Files for intermediate storage
-    std::array<data::File, num_inputs_> files_ {
-        { context_.GetFile(), context_.GetFile() }
-    };
+    std::array<data::FilePtr, num_inputs_> files_;
 
     //! Writers to intermediate files
-    std::array<data::File::Writer, num_inputs_> writers_  {
-        { files_[0].GetWriter(), files_[1].GetWriter() }
-    };
+    std::array<data::File::Writer, num_inputs_> writers_;
 
     //! Array of inbound CatStreams
     std::array<data::CatStreamPtr, num_inputs_> streams_;
@@ -373,21 +275,46 @@
         size_t    tie_idx;
         size_t    segment_len;
     };
-<<<<<<< HEAD
-
-    size_t dataSize;   //Count of items on this worker.
-    size_t prefixSize; //Count of items on all prev workers.
-
+
+    //! Count of items on all prev workers.
+    size_t prefix_size_;
+
+    using ArrayNumInputsSizeT = std::array<size_t, num_inputs_>;
+
+    //! Logging helper to print vectors.
+    template <typename T, size_t N>
+    std::string VToStr(const std::array<T, N>& data) {
+        std::stringstream ss;
+
+        for (const T& elem : data)
+            ss << elem << " ";
+
+        return ss.str();
+    }
+
+    //! Logging helper to print vectors of vectors of size_t
+    std::string VToStr(const std::vector<ArrayNumInputsSizeT>& data) {
+        std::stringstream ss;
+
+        for (const ArrayNumInputsSizeT& elem : data) {
+            ss << VToStr(elem) << " ## ";
+        }
+
+        return ss.str();
+    }
+
+    //! Logging helper to print vectors.
     template <typename T>
     std::string VToStr(const std::vector<T>& data) {
         std::stringstream ss;
 
-        for (T elem : data)
+        for (const T& elem : data)
             ss << elem << " ";
 
         return ss.str();
     }
 
+    //! Logging helper to print vectors of vectors of size_t
     std::string VToStr(const std::vector<std::vector<size_t> >& data) {
         std::stringstream ss;
 
@@ -398,6 +325,7 @@
         return ss.str();
     }
 
+    //! Logging helper to print vectors of vectors of pivots.
     std::string VToStr(const std::vector<Pivot>& data) {
         std::stringstream ss;
 
@@ -407,8 +335,10 @@
         return ss.str();
     }
 
+    //! Helper method that adds two size_t Vector. This is used
+    //! for global reduce operations.
     static std::vector<size_t> AddSizeTVectors
-        (const std::vector<size_t>& a, const std::vector<size_t>& b) {
+            (const std::vector<size_t>& a, const std::vector<size_t>& b) {
         assert(a.size() == b.size());
         std::vector<size_t> res(a.size());
         for (size_t i = 0; i < a.size(); i++) {
@@ -417,258 +347,199 @@
         return res;
     }
 
-    // Globally selects pivots based on the given left/right
+    //! Register Parent PreOp Hooks, instantiated and called for each Merge
+    //! parent
+    class RegisterParent
+    {
+    public:
+        explicit RegisterParent(MergeNode* merge_node)
+                : merge_node_(merge_node) { }
+
+        template <typename Index, typename Parent>
+        void operator () (const Index&, Parent& parent) {
+
+            // construct lambda with only the writer in the closure
+            data::File::Writer* writer = &merge_node_->writers_[Index::index];
+            auto pre_op_fn = [writer](const ValueType& input) -> void {
+                writer->PutItem(input);
+            };
+
+            // close the function stacks with our pre ops and register it at
+            // parent nodes for output
+            auto lop_chain = parent.stack().push(pre_op_fn).emit();
+
+            parent.node()->RegisterChild(lop_chain, merge_node_->type());
+        }
+
+    protected:
+        MergeNode* merge_node_;
+    };
+
+    /*!
+     * Selects random global pivots for all splitter searches based on all
+     * worker's search ranges.
+     *
+     * \param left The left bounds of all search ranges for all files.  The
+     * first index identifies the splitter, the second index identifies the
+     * file.
+     *
+     * \param width The width of all search ranges for all files.  The first
+     * index identifies the splitter, the second index identifies the file.
+     *
+     * \param out_pivots The output pivots.
+     */
     // dim 1: Different splitters, dim 2: different files
-    void SelectPivots(std::vector<Pivot>& pivots, const std::vector<std::vector<size_t> >& left, const std::vector<std::vector<size_t> >& width, net::FlowControlChannel& flowControl) {
-
-        // Select the best pivot we have from our ranges.
-
+    void SelectPivots(
+            const std::vector<ArrayNumInputsSizeT>& left,
+            const std::vector<ArrayNumInputsSizeT>& width,
+            std::vector<Pivot>& out_pivots) {
+
+        // Select a random pivot for the largest range we have
+        // For each splitter.
         for (size_t s = 0; s < width.size(); s++) {
-            size_t mp = 0; //biggest range
-
+            size_t mp = 0;
+
+            // Search for the largest range.
             for (size_t p = 1; p < width[s].size(); p++) {
                 if (width[s][p] > width[s][mp]) {
                     mp = p;
                 }
             }
 
-            // TODO(ej) get default val from somewhere.
-            ValueType pivotElem = 0;
-            size_t pivotIdx = left[s][mp];
+            // We can leave pivotElem uninitialized.  If it is not initialized
+            // below, then an other worker's pivot will be taken for this range,
+            // since our range is zero.
+            ValueType pivot_elem = ValueType();
+            size_t pivot_idx = left[s][mp];
 
             if (width[s][mp] > 0) {
-                pivotIdx = left[s][mp] + (ran() % width[s][mp]);
-                pivotElem = files_[mp].template GetItemAt<ValueType>(pivotIdx);
-            }
-
-            pivots[s] = Pivot {
-                pivotElem,
-                pivotIdx,
-                width[s][mp]
+                pivot_idx = left[s][mp] + (rng_() % width[s][mp]);
+                assert(pivot_idx < files_[mp]->num_items());
+                stats_.file_op_timer_.Start();
+                pivot_elem = files_[mp]->template GetItemAt<ValueType>(pivot_idx);
+                stats_.file_op_timer_.Stop();
+            }
+
+            out_pivots[s] = Pivot {
+                    pivot_elem,
+                    pivot_idx,
+                    width[s][mp]
             };
         }
 
-        LOG << "Local Pivots " << VToStr(pivots);
+        LOG << "Local Pivots " << VToStr(out_pivots);
+
         // Distribute pivots globally.
 
-        // Return pivot from biggest range (makes sure that we actually split)
-        auto reducePivots = [this](const Pivot a, const Pivot b) {
-                                if (a.segment_len > b.segment_len) {
-                                    return a;
-                                }
-                                else {
-                                    return b;
-                                }
-                            };
-
-        // stats.CommTimer.Start();
-        pivots = flowControl.AllReduce(pivots,
-                                       [reducePivots]
-                                           (const std::vector<Pivot>& a, const std::vector<Pivot>& b) {
-                                           assert(a.size() == b.size());
-                                           std::vector<Pivot> res(a.size());
-                                           for (size_t i = 0; i < a.size(); i++) {
-                                               res[i] = reducePivots(a[i], b[i]);
-                                           }
-                                           return res;
-                                       });
-        // stats.CommTimer.Stop();
-    }
-
-    void GetGlobalRanks(const std::vector<Pivot>& pivots, std::vector<size_t>& ranks, std::vector<std::vector<size_t> >& localRanks, net::FlowControlChannel& flowControl) {
+        // Reduce function that returns the pivot originating from the biggest
+        // range.  That removes some nasty corner cases, like selecting the same
+        // pivot over and over again from a tiny range.
+        auto reduce_pivots = [](const Pivot& a, const Pivot& b) {
+            if (a.segment_len > b.segment_len) {
+                return a;
+            }
+            else {
+                return b;
+            }
+        };
+
+        stats_.comm_timer_.Start();
+
+        // Reduce vectors of pivots globally to select the pivots from the
+        // largest ranges.
+        out_pivots = context_.AllReduce(
+                out_pivots,
+                [reduce_pivots]
+                        (const std::vector<Pivot>& a, const std::vector<Pivot>& b) {
+                    assert(a.size() == b.size());
+                    std::vector<Pivot> res(a.size());
+                    for (size_t i = 0; i < a.size(); i++) {
+                        res[i] = reduce_pivots(a[i], b[i]);
+                    }
+                    return res;
+                });
+        stats_.comm_timer_.Stop();
+    }
+
+    /*!
+     * Calculates the global ranks of the given pivots.
+     * Additionally retruns the local ranks so we can use them in the next step.
+     *
+     * \param pivots The pivots.
+     *
+     * \param ranks The global ranks of the pivots. This is an output parameter.
+     *
+     * \params local_ranks The local ranks. The first index corresponds to the
+     * splitter, the second one to the file. This is an output parameter.
+     */
+    void GetGlobalRanks(
+            const std::vector<Pivot>& pivots,
+            std::vector<size_t>& ranks,
+            std::vector<ArrayNumInputsSizeT>& local_ranks) {
+
+        // Simply get the rank of each pivot in each file.
+        // Sum the ranks up locally.
         for (size_t s = 0; s < pivots.size(); s++) {
             size_t rank = 0;
             for (size_t i = 0; i < num_inputs_; i++) {
-                size_t idx = files_[i].GetIndexOf(pivots[s].value, pivots[s].tie_idx, comparator_);
+                stats_.file_op_timer_.Start();
+                size_t idx = files_[i]->GetIndexOf(pivots[s].value, pivots[s].tie_idx, comparator_);
+                stats_.file_op_timer_.Stop();
+
                 rank += idx;
 
-=======
-
-    size_t dataSize;   //Count of items on this worker.
-    size_t prefixSize; //Count of items on all prev workers.
-
-    //! Logging helper to print vectors. 
-    template <typename T>
-    std::string VToStr(const std::vector<T>& data) {
-        std::stringstream ss;
-
-        for (T elem : data)
-            ss << elem << " ";
-
-        return ss.str();
-    }
-
-    //! Logging helper to print vectors of vectors of size_t 
-    std::string VToStr(const std::vector<std::vector<size_t> >& data) {
-        std::stringstream ss;
-
-        for (const std::vector<size_t>& elem : data) {
-            ss << VToStr(elem) << " ## ";
-        }
-
-        return ss.str();
-    }
-
-    //! Logging helper to print vectors of vectors of pivots. 
-    std::string VToStr(const std::vector<Pivot>& data) {
-        std::stringstream ss;
-
-        for (const Pivot& elem : data)
-            ss << "(" << elem.value << ", itie: " << elem.tie_idx << ", len: " << elem.segment_len << ") ";
-
-        return ss.str();
-    }
-
-    //! Helper method that adds two size_t Vector. This is used
-    //! for global reduce operations. 
-    static std::vector<size_t> AddSizeTVectors
-        (const std::vector<size_t>& a, const std::vector<size_t>& b) {
-        assert(a.size() == b.size());
-        std::vector<size_t> res(a.size());
-        for (size_t i = 0; i < a.size(); i++) {
-            res[i] = a[i] + b[i];
-        }
-        return res;
+                local_ranks[s][i] = idx;
+            }
+            ranks[s] = rank;
+        }
+
+        stats_.comm_timer_.Start();
+        // Sum up ranks globally.
+        ranks = context_.AllReduce(ranks, &AddSizeTVectors);
+        stats_.comm_timer_.Stop();
     }
 
     /*!
-     * Selects random global pivots for all splitter searches based on all worker's search ranges. 
+     * Shrinks the search ranges accoring to the global ranks of the pivots.
      *
-     * \param pivots The output pivots.
+     * \param ranks The global ranks of all pivots.
+     * \param local_ranks The local ranks of each pivot in each file.
+     * \param target_ranks The desired ranks of the splitters we are looking for.
+     * \param left The left bounds of all search ranges for all files.
+     *             The first index identifies the splitter, the second index identifies the file.
+     *             This parameter will be modified.
+     * \param width The width of all search ranges for all files.
+     *              The first index identifies the splitter, the second index identifies the file.
+     *             This parameter will be modified.
      *
-     * \param left The left bounds of all search ranges for all files. 
-     *             The first index identifies the splitter, the second index identifies the file. 
-     *
-     * \param width The width of all search ranges for all files. 
-     *              The first index identifies the splitter, the second index identifies the file. 
-     *
-     * \param flowControl The flow control channel used for global communication. 
+     * TODO: This implementation
+     * suffers from an off-by-one error when there is only
+     * a single global range left per splitter. The binary search never
+     * terminates because the rank never gets zero. The result is
+     * the sloppy termination condition in MainOp and a worst-case
+     * balancing error of p * m, with p equals number of workers, m number of files.
      */
-    // dim 1: Different splitters, dim 2: different files
-    void SelectPivots(
-            std::vector<Pivot>& pivots, 
-            const std::vector<std::vector<size_t> >& left, 
-            const std::vector<std::vector<size_t> >& width, 
-            net::FlowControlChannel& flowControl) {
-
-        // Select a random pivot for the largest range we have
-        // For each splitter. 
+    void SearchStep(
+            const std::vector<size_t>& ranks,
+            std::vector<ArrayNumInputsSizeT>& local_ranks,
+            const std::vector<size_t>& target_ranks,
+            std::vector<ArrayNumInputsSizeT>& left,
+            std::vector<ArrayNumInputsSizeT>& width) {
+
+        // This is basically a binary search for each
+        // splitter and each file.
         for (size_t s = 0; s < width.size(); s++) {
-            size_t mp = 0; 
-
-            // Search for the largest range. 
-            for (size_t p = 1; p < width[s].size(); p++) {
-                if (width[s][p] > width[s][mp]) {
-                    mp = p;
-                }
-            }
-
-            // We can leave pivotElem uninitialzed. 
-            // If it is not initialized below, then 
-            // an other worker's pivot will be taken for
-            // this range, since our range is zero. 
-            ValueType pivotElem = pivotElem;
-            size_t pivotIdx = left[s][mp];
-
-            if (width[s][mp] > 0) {
-                pivotIdx = left[s][mp] + (ran() % width[s][mp]);
-                stats.FileOpTimer.Start();
-                pivotElem = files_[mp].template GetItemAt<ValueType>(pivotIdx);
-                stats.FileOpTimer.Stop();
-            }
-
-            pivots[s] = Pivot {
-                pivotElem,
-                pivotIdx,
-                width[s][mp]
-            };
-        }
-
-        LOG << "Local Pivots " << VToStr(pivots);
-
-        // Distribute pivots globally.
-
-        // Reduce function that returns the pivot originating from the biggest range.
-        // That removes some nasty corner cases, like selecting the same pivot over and
-        // over again from a tiny range. 
-        auto reducePivots = [this](const Pivot a, const Pivot b) {
-                                if (a.segment_len > b.segment_len) {
-                                    return a;
-                                }
-                                else {
-                                    return b;
-                                }
-                            };
-
-        stats.CommTimer.Start();
-
-        // Reduce vectors of pivots globally to select the pivots from the
-        // largest ranges.   
-        pivots = flowControl.AllReduce(pivots,
-                                       [reducePivots]
-                                           (const std::vector<Pivot>& a, const std::vector<Pivot>& b) {
-                                           assert(a.size() == b.size());
-                                           std::vector<Pivot> res(a.size());
-                                           for (size_t i = 0; i < a.size(); i++) {
-                                               res[i] = reducePivots(a[i], b[i]);
-                                           }
-                                           return res;
-                                       });
-        stats.CommTimer.Stop();
-    }
-
-    /*!
-     * Calculates the global ranks of the given pivots. 
-     * Additionally retruns the local ranks so we can use them in the next step. 
-     *
-     * \param pivots The pivots. 
-     * \param ranks The global ranks of the pivots. This is an output parameter. 
-     * \params localRanks The local ranks. The first index corresponds to the splitter, 
-     *                    the second one to the file. This is an output parameter. 
-     *
-     * \flowControl The FlowControlChannel to do global communication. 
-     */
-    void GetGlobalRanks(
-            const std::vector<Pivot>& pivots, 
-            std::vector<size_t>& ranks, 
-            std::vector<std::vector<size_t> >& localRanks, 
-            net::FlowControlChannel& flowControl) {
-
-        // Simply get the rank of each pivot in each file. 
-        // Sum the ranks up locally. 
-        for (size_t s = 0; s < pivots.size(); s++) {
-            size_t rank = 0;
-            for (size_t i = 0; i < num_inputs_; i++) {
-                stats.FileOpTimer.Start();
-                size_t idx = files_[i].GetIndexOf(pivots[s].value, pivots[s].tie_idx, comparator_);
-                stats.FileOpTimer.Stop();
-
-                rank += idx;
-                
->>>>>>> de8a776c
-                localRanks[s][i] = idx;
-            }
-            ranks[s] = rank;
-        }
-<<<<<<< HEAD
-
-        ranks = flowControl.AllReduce(ranks, &AddSizeTVectors);
-    }
-
-    void SearchStep(const std::vector<Pivot>& pivots, const std::vector<size_t>& ranks, std::vector<std::vector<size_t> >& localRanks, const std::vector<size_t>& target_ranks, std::vector<std::vector<size_t> >& left, std::vector<std::vector<size_t> >& width) {
-        for (size_t s = 0; s < pivots.size(); s++) {
 
             for (size_t p = 0; p < width[s].size(); p++) {
 
                 if (width[s][p] == 0)
                     continue;
 
-                size_t idx = localRanks[s][p];
-                size_t oldWidth = width[s][p];
-
-                LOG << "idx: " << idx << " tie_idx: " << pivots[s].tie_idx;
+                size_t idx = local_ranks[s][p];
+                size_t old_width = width[s][p];
 
                 if (ranks[s] <= target_ranks[s]) {
+                    assert(left[s][p] <= idx);
                     width[s][p] -= idx - left[s][p];
                     left[s][p] = idx;
                 }
@@ -677,301 +548,159 @@
                 }
 
                 if (debug) {
-                    assert(oldWidth >= width[s][p]);
-                }
-            }
-        }
-    }
-=======
->>>>>>> de8a776c
-
-        stats.CommTimer.Start();
-        // Sum up ranks globally. 
-        ranks = flowControl.AllReduce(ranks, &AddSizeTVectors);
-        stats.CommTimer.Stop();
+                    die_unless(old_width >= width[s][p]);
+                }
+            }
+        }
     }
 
     /*!
-     * Shrinks the search ranges accoring to the global ranks of the pivots. 
-     *
-     * \param ranks The global ranks of all pivots. 
-     * \param localRanks The local ranks of each pivot in each file. 
-     * \param target_ranks The desired ranks of the splitters we are looking for. 
-     * \param left The left bounds of all search ranges for all files. 
-     *             The first index identifies the splitter, the second index identifies the file. 
-     *             This parameter will be modified. 
-     * \param width The width of all search ranges for all files. 
-     *              The first index identifies the splitter, the second index identifies the file. 
-     *             This parameter will be modified. 
-     *  
-     * TODO: This implementation
-     * suffers from an off-by-one error when there is only 
-     * a single global range left per splitter. The binary search never
-     * terminates because the rank never gets zero. The result is
-     * the sloppy termination condition in MainOp and a worst-case 
-     * balancing error of p * m, with p equals number of workers, m number of files.
-     */
-    void SearchStep(const std::vector<size_t>& ranks, std::vector<std::vector<size_t> >& localRanks, const std::vector<size_t>& target_ranks, std::vector<std::vector<size_t> >& left, std::vector<std::vector<size_t> >& width) {
-
-        // This is basically a binary search for each 
-        // splitter and each file. 
-        for (size_t s = 0; s < width.size(); s++) {
-
-            for (size_t p = 0; p < width[s].size(); p++) {
-
-                if (width[s][p] == 0)
-                    continue;
-
-                size_t idx = localRanks[s][p];
-                size_t oldWidth = width[s][p];
-
-                if (ranks[s] <= target_ranks[s]) {
-                    width[s][p] -= idx - left[s][p];
-                    left[s][p] = idx;
-                }
-                else if (ranks[s] > target_ranks[s]) {
-                    width[s][p] = idx - left[s][p];
-                }
-
-                if (debug) {
-                    assert(oldWidth >= width[s][p]);
-                }
-            }
-        }
-    }
-
-    /*!
-     * Receives elements from other workers and re-balance
-     * them, so each worker has the same amount after merging. 
+     * Receives elements from other workers and re-balance them, so each worker
+     * has the same amount after merging.
      */
     void MainOp() {
-        for (size_t i = 0; i != writers_.size(); ++i) {
-            writers_[i].Close();
-        }
-        net::FlowControlChannel& flowControl = context_.flow_control_channel();
-
-<<<<<<< HEAD
-        // Partitioning happens here.
-        stats.BalancingTimer.Start();
-
-        // Environment
-=======
-
-        // Setup Environment for merging
->>>>>>> de8a776c
-        my_rank_ = context_.my_rank();     //Local rank.
-        size_t p = context_.num_workers(); //Count of all workers (and count of target partitions)
-
+        // *** Setup Environment for merging ***
+
+        // Count of all workers (and count of target partitions)
+        size_t p = context_.num_workers();
         LOG << "Splitting to " << p << " workers";
 
-<<<<<<< HEAD
-        // Partitions in rank over all local collections.
-=======
         // Count of all local elements.
->>>>>>> de8a776c
-        dataSize = 0;
+        size_t local_size = 0;
 
         for (size_t i = 0; i < files_.size(); i++) {
-            dataSize += files_[i].num_items();
-        }
-
-<<<<<<< HEAD
-        // Global size off all data.
-=======
-        // Count of all global elements. 
->>>>>>> de8a776c
-        stats.CommTimer.Start();
-        size_t globalSize = flowControl.AllReduce(dataSize);
-        stats.CommTimer.Stop();
-
-        LOG << "Global size: " << globalSize;
-
-<<<<<<< HEAD
-        // Rank we search for
-=======
-        // Calculate and remember the ranks we search for.
-        // In our case, we search for ranks that split the data into equal parts.
->>>>>>> de8a776c
-        std::vector<size_t> targetRanks(p - 1);
-        std::vector<size_t> globalRanks(p - 1);
+            local_size += files_[i]->num_items();
+        }
+
+        // test that the data we got is sorted!
+        if (self_verify) {
+            for (size_t i = 0; i < num_inputs_; i++) {
+                auto reader = files_[i]->GetReader(/* consume */ false);
+                if (!reader.HasNext()) continue;
+
+                ValueType prev = reader.template Next<ValueType>();
+                while (reader.HasNext()) {
+                    ValueType next = reader.template Next<ValueType>();
+                    die_unless(!comparator_(next, prev) || !"Merge input was not sorted!");
+                    prev = std::move(next);
+                }
+            }
+        }
+
+        // Count of all global elements.
+        stats_.comm_timer_.Start();
+        size_t global_size = context_.AllReduce(local_size);
+        stats_.comm_timer_.Stop();
+
+        LOG << "Global size: " << global_size;
+
+        // Calculate and remember the ranks we search for.  In our case, we
+        // search for ranks that split the data into equal parts.
+        std::vector<size_t> target_ranks(p - 1);
+        std::vector<size_t> global_ranks(p - 1);
 
         for (size_t r = 0; r < p - 1; r++) {
-            targetRanks[r] = (globalSize / p) * (r + 1);
-        }
-<<<<<<< HEAD
-=======
-
-        // Modify all ranks 0..(globalSize % p), in case globalSize is 
-        // not divisible by p. 
->>>>>>> de8a776c
-        for (size_t r = 0; r < globalSize % p; r++) {
-            targetRanks[r] += 1;
+            target_ranks[r] = (global_size / p) * (r + 1);
+        }
+
+        // Modify all ranks 0..(globalSize % p), in case global_size is not
+        // divisible by p.
+        for (size_t r = 0; r < global_size % p; r++) {
+            target_ranks[r] += 1;
         }
 
         if (debug) {
             for (size_t r = 0; r < p - 1; r++) {
-                LOG << "Search Rank " << r << ": " << targetRanks[r];
-
-                stats.CommTimer.Start();
-                size_t res = flowControl.Broadcast(targetRanks[r]);
-                stats.CommTimer.Stop();
-                assert(res == targetRanks[r]);
-            }
-        }
-<<<<<<< HEAD
-
-        // Partition borders. Let there by binary search.
-        std::vector<std::vector<size_t> > left(p - 1);
-        std::vector<std::vector<size_t> > width(p - 1);
-
-        // Auxillary Arrays
+                LOG << "Search Rank " << r << ": " << target_ranks[r];
+
+                stats_.comm_timer_.Start();
+                assert(context_.Broadcast(target_ranks[r]) == target_ranks[r]);
+                stats_.comm_timer_.Stop();
+            }
+        }
+
+        // Search range bounds.
+        std::vector<ArrayNumInputsSizeT> left(p - 1);
+        std::vector<ArrayNumInputsSizeT> width(p - 1);
+
+        // Auxillary arrays.
         std::vector<Pivot> pivots(p - 1);
-        std::vector<std::vector<size_t> > localRanks(p - 1);
-
+        std::vector<ArrayNumInputsSizeT> local_ranks(p - 1);
+
+        // Initialize all lefts with 0 and all widths with size of their
+        // respective file.
         for (size_t r = 0; r < p - 1; r++) {
-            left[r] = std::vector<size_t>(num_inputs_);
-            width[r] = std::vector<size_t>(num_inputs_);
-            localRanks[r] = std::vector<size_t>(num_inputs_);
-            std::fill(left[r].begin(), left[r].end(), 0);
-
             for (size_t q = 0; q < num_inputs_; q++) {
-                width[r][q] = files_[q].num_items();
+                width[r][q] = files_[q]->num_items();
             }
         }
 
         bool finished = false;
-
-        // Partition loop
-        // while(globalRanks != targetRanks) {
+        stats_.balancing_timer_.Start();
+
+        // TODO: Iterate until all splitters are found.
+        // Theoretically, the condition
+        //
+        // while(global_ranks != target_ranks)
+        //
+        // could be used here. If the binary-search error
+        // mentioned in SearchStep is fixed.
         while (!finished) {
-            stats.PivotSelectionTimer.Start();
 
             LOG << "left: " << VToStr(left);
             LOG << "width: " << VToStr(width);
 
-            SelectPivots(pivots, left, width, flowControl);
+            // Find pivots.
+            stats_.pivot_selection_timer_.Start();
+            SelectPivots(left, width, pivots);
+            stats_.pivot_selection_timer_.Stop();
 
             LOG << "Final Pivots " << VToStr(pivots);
 
-            stats.PivotSelectionTimer.Stop();
-            stats.PivotLocationTimer.Start();
-
-            GetGlobalRanks(pivots, globalRanks, localRanks, flowControl);
-            SearchStep(pivots, globalRanks, localRanks, targetRanks, left, width);
-
+            // Get global ranks and shrink ranges.
+            stats_.search_step_timer_.Start();
+            GetGlobalRanks(pivots, global_ranks, local_ranks);
+
+            LOG << "global_ranks " << VToStr(global_ranks);
+            LOG << "local_ranks " << VToStr(local_ranks);
+
+            SearchStep(global_ranks, local_ranks, target_ranks, left, width);
+
+            // Check if all our ranges have at most size one.
+            // TODO: This can potentially be omitted. See comment
+            // above.
             finished = true;
 
+            // TODO: We check for accuracy of num_inputs_ + 1
+            // There is a off-by one error in the last search step.
+            // We need special treatment of search ranges with width 1, when the pivot
+            // originates from our host.
+            // An error of num_inputs_ + 1 is the worst case.
             for (size_t i = 0; i < p - 1; i++) {
-                size_t a = globalRanks[i];
-                size_t b = targetRanks[i];
-                if ((a > b && a - b > 1) || (b > a && b - a > 1)) {
+                size_t a = global_ranks[i];
+                size_t b = target_ranks[i];
+                if ((a > b && a - b > num_inputs_ + 1) || (b > a && b - a > num_inputs_ + 1)) {
                     finished = false;
                     break;
                 }
             }
 
-            LOG << "srank: " << VToStr(targetRanks);
-            LOG << "grank: " << VToStr(globalRanks);
-
-            stats.PivotLocationTimer.Stop();
-            stats.iterations++;
-        }
+            LOG << "srank: " << VToStr(target_ranks);
+            LOG << "grank: " << VToStr(global_ranks);
+
+            stats_.search_step_timer_.Stop();
+            stats_.iterations_++;
+        }
+        stats_.balancing_timer_.Stop();
 
         LOG << "Creating channels";
 
-        // Init channels and offsets.
+        // Initialize channels for distributing data.
         for (size_t j = 0; j < num_inputs_; j++) {
             streams_[j] = context_.GetNewCatStream();
         }
 
-        stats.BalancingTimer.Stop();
-
-        LOG << "Scattering.";
-
-        for (size_t j = 0; j < num_inputs_; j++) {
-
-            std::vector<size_t> offsets(p);
-
-=======
-
-        // Search range bounds. 
-        std::vector<std::vector<size_t> > left(p - 1);
-        std::vector<std::vector<size_t> > width(p - 1);
-
-        // Auxillary arrays. 
-        std::vector<Pivot> pivots(p - 1);
-        std::vector<std::vector<size_t> > localRanks(p - 1);
-
-        // Initialize all lefts with 0 and all
-        // widths with size of their respective file. 
-        for (size_t r = 0; r < p - 1; r++) {
-            left[r] = std::vector<size_t>(num_inputs_);
-            width[r] = std::vector<size_t>(num_inputs_);
-            localRanks[r] = std::vector<size_t>(num_inputs_);
-            std::fill(left[r].begin(), left[r].end(), 0);
-
-            for (size_t q = 0; q < num_inputs_; q++) {
-                width[r][q] = files_[q].num_items();
-            }
-        }
-
-        bool finished = false;
-        stats.BalancingTimer.Start();
-
-        // TODO: Iterate until all splitters are found.
-        // Theoretically, the condition 
-        //
-        // while(globalRanks != targetRanks) 
-        //
-        // could be used here. If the binary-search error
-        // mentioned in SearchStep is fixed. 
-        while (!finished) {
-
-            LOG << "left: " << VToStr(left);
-            LOG << "width: " << VToStr(width);
-
-            // Find pivots. 
-            stats.PivotSelectionTimer.Start();
-            SelectPivots(pivots, left, width, flowControl);
-            stats.PivotSelectionTimer.Stop();
-
-            LOG << "Final Pivots " << VToStr(pivots);
-
-            // Get global ranks and shrink ranges. 
-            stats.SearchStepTimer.Start();
-            GetGlobalRanks(pivots, globalRanks, localRanks, flowControl);
-            SearchStep(globalRanks, localRanks, targetRanks, left, width);
-
-            // Check if all our ranges have at most size one.
-            // TODO: This can potentially be omitted. See comment
-            // above.  
-            finished = true;
-
-            for (size_t i = 0; i < p - 1; i++) {
-                size_t a = globalRanks[i];
-                size_t b = targetRanks[i];
-                if ((a > b && a - b > 1) || (b > a && b - a > 1)) {
-                    finished = false;
-                    break;
-                }
-            }
-
-            LOG << "srank: " << VToStr(targetRanks);
-            LOG << "grank: " << VToStr(globalRanks);
-
-            stats.SearchStepTimer.Stop();
-            stats.iterations++;
-        }
-        stats.BalancingTimer.Stop();
-
-        LOG << "Creating channels";
-
-        // Initialize channels for distributing data. 
-        for (size_t j = 0; j < num_inputs_; j++) {
-            streams_[j] = context_.GetNewCatStream();
-        }
-
-        stats.ScatterTimer.Start();
+        stats_.scatter_timer_.Start();
 
         LOG << "Scattering.";
 
@@ -981,101 +710,106 @@
 
             std::vector<size_t> offsets(p);
 
->>>>>>> de8a776c
             for (size_t r = 0; r < p - 1; r++) {
                 offsets[r] = left[r][j];
             }
 
-            offsets[p - 1] = files_[j].num_items();
+            offsets[p - 1] = files_[j]->num_items();
 
             for (size_t i = 0; i < p; i++) {
                 LOG << "Offset " << i << " for file " << j << ": " << VToStr(offsets);
             }
 
-            streams_[j]->template Scatter<ValueType>(files_[j], offsets);
-        }
-<<<<<<< HEAD
-=======
-        stats.ScatterTimer.Stop();
->>>>>>> de8a776c
+            streams_[j]->template Scatter<ValueType>(*files_[j], offsets);
+        }
+        stats_.scatter_timer_.Stop();
     }
 };
 
 /*!
- * Implementation of corresponding method in dia.hpp
- */
-template <typename ValueType, typename Stack>
-template <typename SecondDIA, typename Comparator>
-auto DIA<ValueType, Stack>::Merge(
-    SecondDIA second_dia, const Comparator &comparator) const {
-
-<<<<<<< HEAD
-=======
-    // Assert that all dias are valid. 
->>>>>>> de8a776c
-    assert(IsValid());
-    assert(second_dia.IsValid());
-
-    using CompareResult
-              = typename FunctionTraits<Comparator>::result_type;
-
-    using MergeResultNode
-              = TwoMergeNode<ValueType, DIA, SecondDIA, Comparator>;
-
-<<<<<<< HEAD
-=======
-    // Assert that type of input DIA1 can be compared to type of
-    // input DIA0. 
->>>>>>> de8a776c
+* Merge is a DOp, which merges any number of sorted DIAs to a single sorted
+* DIA.  All input DIAs must be sorted conforming to the given comparator.  The
+* type of the output DIA will be the type of this DIA.
+*
+* The merge operation balances all input data, so that each worker will have an
+* equal number of elements when the merge completes.
+*
+* \tparam Comparator Comparator to specify the order of input and output.
+*
+* \param comparator Comparator to specify the order of input and output.
+*
+* \param second_dia DIA, which is merged with this DIA.
+*/
+template <typename Comparator, typename FirstDIA, typename ... DIAs>
+auto Merge(const Comparator &comparator,
+           const FirstDIA &first_dia, const DIAs &... dias) {
+
+    using VarForeachExpander = int[];
+
+    first_dia.AssertValid();
+    (void)VarForeachExpander {
+            (dias.AssertValid(), 0) ...
+    };
+
+    using ValueType = typename FirstDIA::ValueType;
+
+    using CompareResult =
+    typename common::FunctionTraits<Comparator>::result_type;
+
+    using MergeNode =
+    api::MergeNode<ValueType, Comparator, FirstDIA, DIAs ...>;
+
+    // Assert comparator types.
     static_assert(
-        std::is_convertible<
-            typename SecondDIA::ValueType,
-            ValueType
+            std::is_convertible<
+                    ValueType,
+                    typename common::FunctionTraits<Comparator>::template arg<0>
             >::value,
-        "DIA 1 and DIA 0 have different types");
-
-    // Assert comperator types. 
+            "Comparator has the wrong input type in argument 0");
+
     static_assert(
-        std::is_convertible<
-            ValueType,
-            typename FunctionTraits<Comparator>::template arg<0>
+            std::is_convertible<
+                    ValueType,
+                    typename common::FunctionTraits<Comparator>::template arg<1>
             >::value,
-        "Comparator has the wrong input type in DIA 0");
-
+            "Comparator has the wrong input type in argument 1");
+
+    // Assert meaningful return type of comperator.
     static_assert(
-        std::is_convertible<
-            typename SecondDIA::ValueType,
-            typename FunctionTraits<Comparator>::template arg<1>
+            std::is_convertible<
+                    CompareResult,
+                    bool
             >::value,
-        "Comparator has the wrong input type in DIA 1");
-
-<<<<<<< HEAD
-=======
-    // Assert meaningful return type of comperator. 
->>>>>>> de8a776c
-    static_assert(
-        std::is_convertible<
-            bool,
-            CompareResult
-            >::value,
-        "Comparator must return bool");
-
-    // Create merge node. 
-    StatsNode* stats_node = AddChildStatsNode("Merge", DIANodeType::DOP);
-    second_dia.AppendChildStatsNode(stats_node);
-    auto merge_node
-        = std::make_shared<MergeResultNode>(
-        *this, second_dia, comparator, stats_node);
+            "Comparator must return bool");
+
+    // Create merge node.
+    StatsNode* stats_node = first_dia.AddChildStatsNode("Merge", DIANodeType::DOP);
+    (void)VarForeachExpander {
+            (dias.AppendChildStatsNode(stats_node), 0) ...
+    };
+
+    auto merge_node =
+            std::make_shared<MergeNode>(comparator, stats_node, first_dia, dias ...);
 
     return DIA<ValueType>(merge_node, { stats_node });
 }
 
+template <typename ValueType, typename Stack>
+template <typename Comparator, typename SecondDIA>
+auto DIA<ValueType, Stack>::Merge(
+        const SecondDIA &second_dia, const Comparator &comparator) const {
+    return api::Merge(comparator, *this, second_dia);
+}
+
 //! \}
 
 } // namespace api
+
+//! imported from api namespace
+using api::Merge;
+
 } // namespace thrill
 
-//! \}
 #endif // !THRILL_API_MERGE_HEADER
 
 /******************************************************************************/