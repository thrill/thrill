--- conflicted
+++ resolved
@@ -262,12 +262,8 @@
         }
         FlushVectorToFile(incoming);
         std::vector<ValueIn>().swap(incoming);
-<<<<<<< HEAD
         LOG << "finished receiving elems";
-=======
-
         stream_->Close();
->>>>>>> 9da28697
     }
 };
 
