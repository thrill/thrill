/*******************************************************************************
 * thrill/net/lowlevel/select_dispatcher.hpp
 *
 * Asynchronous callback wrapper around select()
 *
 * Part of Project Thrill.
 *
 * Copyright (C) 2015 Timo Bingmann <tb@panthema.net>
 *
 * This file has no license. Only Chuck Norris can compile it.
 ******************************************************************************/

#pragma once
#ifndef THRILL_NET_LOWLEVEL_SELECT_DISPATCHER_HEADER
#define THRILL_NET_LOWLEVEL_SELECT_DISPATCHER_HEADER

#include <thrill/common/config.hpp>
#include <thrill/common/delegate.hpp>
#include <thrill/common/logger.hpp>
#include <thrill/mem/allocator.hpp>
#include <thrill/net/exception.hpp>
#include <thrill/net/lowlevel/select.hpp>
#include <thrill/net/lowlevel/socket.hpp>

#include <cerrno>
#include <chrono>
#include <deque>
#include <functional>
#include <vector>

namespace thrill {
namespace net {
namespace lowlevel {

//! \addtogroup netsock Low Level Socket API
//! \{

/**
 * SelectDispatcher is a higher level wrapper for select(). One can register
 * Socket objects for readability and writability checks, buffered reads and
 * writes with completion callbacks, and also timer functions.
 */
class SelectDispatcher : protected Select
{
    static const bool debug = false;

    static const bool self_verify_ = common::g_self_verify;

public:
    //! constructor
<<<<<<< HEAD
    SelectDispatcher(mem::Manager& mem_manager)
=======
    explicit SelectDispatcher(mem::Manager& mem_manager)
>>>>>>> 948934ca
        : mem_manager_(mem_manager) { }

    //! type for file descriptor readiness callbacks
    using Callback = common::delegate<bool()>;

    //! Grow table if needed
    void CheckSize(int fd) {
        assert(fd >= 0);
        assert(fd <= 32000); // this is an arbitrary limit to catch errors.
        if (static_cast<size_t>(fd) >= watch_.size())
            watch_.resize(fd + 1, Watch(mem_manager_));
    }

    //! Register a buffered read callback and a default exception callback.
    void AddRead(int fd, const Callback& read_cb) {
        CheckSize(fd);
        if (!watch_[fd].read_cb.size()) {
            Select::SetRead(fd);
            Select::SetException(fd);
        }
        watch_[fd].active = true;
        watch_[fd].read_cb.emplace_back(read_cb);
    }

    //! Register a buffered write callback and a default exception callback.
    void AddWrite(int fd, const Callback& write_cb) {
        CheckSize(fd);
        if (!watch_[fd].write_cb.size()) {
            Select::SetWrite(fd);
            Select::SetException(fd);
        }
        watch_[fd].active = true;
        watch_[fd].write_cb.emplace_back(write_cb);
    }

    //! Register a buffered write callback and a default exception callback.
    void SetExcept(int fd, const Callback& except_cb) {
        CheckSize(fd);
        if (!watch_[fd].except_cb) {
            Select::SetException(fd);
        }
        watch_[fd].active = true;
        watch_[fd].except_cb = except_cb;
    }

    //! Cancel all callbacks on a given fd.
    void Cancel(int fd) {
        CheckSize(fd);

        if (watch_[fd].read_cb.size() == 0 &&
            watch_[fd].write_cb.size() == 0)
            LOG << "SelectDispatcher::Cancel() fd=" << fd
                << " called with no callbacks registered.";

        Select::ClearRead(fd);
        Select::ClearWrite(fd);
        Select::ClearException(fd);

        Watch& w = watch_[fd];
        w.read_cb.clear();
        w.write_cb.clear();
        w.except_cb = nullptr;
        w.active = false;
    }

    //! Run one iteration of dispatching select().
    void Dispatch(const std::chrono::milliseconds& timeout);

private:
    //! reference to memory manager
    mem::Manager& mem_manager_;

    //! callback vectors per watched file descriptor
    struct Watch
    {
        //! boolean check whether any callbacks are registered
        bool                    active = false;
        //! queue of callbacks for fd.
        mem::mm_deque<Callback> read_cb, write_cb;
        //! only one exception callback for the fd.
        Callback                except_cb;

<<<<<<< HEAD
        Watch(mem::Manager& mem_manager)
=======
        explicit Watch(mem::Manager& mem_manager)
>>>>>>> 948934ca
            : read_cb(mem::Allocator<Callback>(mem_manager)),
              write_cb(mem::Allocator<Callback>(mem_manager)) { }
    };

    //! handlers for all registered file descriptors. the fd integer range
    //! should be small enough, otherwise a more complicated data structure is
    //! needed.
    mem::mm_vector<Watch> watch_ { mem::Allocator<Watch>(mem_manager_) };

    //! Default exception handler
    static bool DefaultExceptionCallback() {
        throw Exception("SelectDispatcher() exception on socket!", errno);
    }
};

//! \}

} // namespace lowlevel
} // namespace net
} // namespace thrill

#endif // !THRILL_NET_LOWLEVEL_SELECT_DISPATCHER_HEADER

/******************************************************************************/<|MERGE_RESOLUTION|>--- conflicted
+++ resolved
@@ -48,11 +48,7 @@
 
 public:
     //! constructor
-<<<<<<< HEAD
-    SelectDispatcher(mem::Manager& mem_manager)
-=======
     explicit SelectDispatcher(mem::Manager& mem_manager)
->>>>>>> 948934ca
         : mem_manager_(mem_manager) { }
 
     //! type for file descriptor readiness callbacks
@@ -135,11 +131,7 @@
         //! only one exception callback for the fd.
         Callback                except_cb;
 
-<<<<<<< HEAD
-        Watch(mem::Manager& mem_manager)
-=======
         explicit Watch(mem::Manager& mem_manager)
->>>>>>> 948934ca
             : read_cb(mem::Allocator<Callback>(mem_manager)),
               write_cb(mem::Allocator<Callback>(mem_manager)) { }
     };
