--- conflicted
+++ resolved
@@ -104,13 +104,6 @@
         GetLocalShared<T>(thread_id_);
     }
 
-<<<<<<< HEAD
-    void ClearLocalShared() {
-        if (self_verify) {
-            assert(threadId == 0);
-            *shmem = nullptr;
-        }
-=======
 public:
     //! Creates a new instance of this class, wrapping a group.
     FlowControlChannel(Group& group,
@@ -128,7 +121,6 @@
     //! Return the worker's global rank
     size_t my_rank() const {
         return group_.my_host_rank() * thread_count_ + thread_id_;
->>>>>>> 7e4e114e
     }
 
     /*!
@@ -230,20 +222,12 @@
                   const T& initial = T(), BinarySumOp sum_op = BinarySumOp()) {
         return PrefixSum(value, initial, sum_op, false);
     }
-<<<<<<< HEAD
-    
-    /**
-     * \brief Broadcasts a value of an integral type T from the master
-     * (the worker with the id 0) to all other workers.
-     * \details This method is blocking on all workers except the master.
-=======
 
     /*!
      * Broadcasts a value of an integral type T from the master (the worker with
      * id 0) to all other workers.
      *
      * This method is blocking on all workers except the master.
->>>>>>> 7e4e114e
      *
      * \param value The value to broadcast. This value is ignored for each
      * worker except the master. We use this signature to keep the decision
@@ -269,16 +253,8 @@
             res = *GetLocalShared<T>(0);
         }
 
-<<<<<<< HEAD
-        if(threadId == 0) {
-            ClearLocalShared();
-        }
-
-        barrier.Await();
-=======
-        barrier_.Await();
->>>>>>> 7e4e114e
-
+        barrier_.Await();
+        
         return res;
     }
 
