--- conflicted
+++ resolved
@@ -1610,14 +1610,9 @@
         return;
     }
 
-<<<<<<< HEAD
-protected:
     //! Context
     Context& ctx_;
 
-=======
-private:
->>>>>>> e5fab43d
     //! Number of buckets per table.
     size_t num_buckets_per_table_ = 0;
 
