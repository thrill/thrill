--- conflicted
+++ resolved
@@ -79,27 +79,17 @@
     using triple = std::tuple<std::string, int, std::string>;
 
     if (type == "int")
-<<<<<<< HEAD
-        ConductExperiment<int>(bytes, iterations, ctx, type);
+        api::ExecuteSameThread(std::bind(ConductExperiment<int>, bytes, iterations, std::placeholders::_1, type));
     else if (type == "size_t")
-        ConductExperiment<size_t>(bytes, iterations, ctx, type);
+        api::ExecuteSameThread(std::bind(ConductExperiment<size_t>, bytes, iterations, std::placeholders::_1, type));
     else if (type == "string")
-        ConductExperiment<std::string>(bytes, iterations, ctx, type);
+        api::ExecuteSameThread(std::bind(ConductExperiment<std::string>, bytes, iterations, std::placeholders::_1, type));
     else if (type == "pair")
-        ConductExperiment<std::pair<std::string, int> >(bytes, iterations, ctx, type);
+        api::ExecuteSameThread(std::bind(ConductExperiment<pair>, bytes, iterations, std::placeholders::_1, type));
     else if (type == "triple")
-        ConductExperiment<std::tuple<std::string, int, std::string> >(bytes, iterations, ctx, type);
+        api::ExecuteSameThread(std::bind(ConductExperiment<triple>, bytes, iterations, std::placeholders::_1, type));
     else
         abort();
-=======
-        api::ExecuteSameThread(std::bind(ConductExperiment<int>, bytes, iterations, std::placeholders::_1, type));
-    if (type == "string")
-        api::ExecuteSameThread(std::bind(ConductExperiment<std::string>, bytes, iterations, std::placeholders::_1, type));
-    if (type == "pair")
-        api::ExecuteSameThread(std::bind(ConductExperiment<pair>, bytes, iterations, std::placeholders::_1, type));
-    if (type == "triple")
-        api::ExecuteSameThread(std::bind(ConductExperiment<triple>, bytes, iterations, std::placeholders::_1, type));
->>>>>>> 73434062
 }
 
 /******************************************************************************/