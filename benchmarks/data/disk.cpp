--- conflicted
+++ resolved
@@ -34,8 +34,7 @@
     if (!clp.Process(argc, argv)) return -1;
 
     for (int i = 0; i < iterations; i++) {
-<<<<<<< HEAD
-        api::RunLocalSameThread(
+        api::Run(
             [&input_file, &output_file](api::Context& ctx) {
                 StatsTimer<true> timer(true);
                 auto lines = ReadLines(ctx, input_file);
@@ -46,18 +45,6 @@
                           << " time=" << timer.Microseconds()
                           << std::endl;
             });
-=======
-        api::Run([&input_file, &output_file](api::Context& ctx) {
-                     StatsTimer<true> timer(true);
-                     auto lines = ReadLines(ctx, input_file);
-                     lines.WriteLinesMany(output_file);
-                     timer.Stop();
-                     std::cout << "RESULT"
-                               << " input_file=" << input_file
-                               << " time=" << timer.Microseconds()
-                               << std::endl;
-                 });
->>>>>>> 25623c4b
     }
 }
 
