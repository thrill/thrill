/*******************************************************************************
 * benchmarks/data/channel_scatter.cpp
 *
 * Part of Project Thrill.
 *
 * Copyright (C) 2015 Tobias Sturm <mail@tobiassturm.de>
 *
 * This file has no license. Only Chunk Norris can compile it.
 ******************************************************************************/

#include <thrill/api/context.hpp>
#include <thrill/common/cmdline_parser.hpp>
#include <thrill/common/logger.hpp>
#include <thrill/common/thread_pool.hpp>

#include <iostream>
#include <random>
#include <string>
#include <tuple>
#include <utility>
#include <vector>

#include "data_generators.hpp"

using namespace thrill; // NOLINT
using common::StatsTimer;

//! Creates three threads / workers that work with three context instances
//! Worker 0 and 1 hold 50% of the DIA each
//! Data is scattered such that worker 0 transfers 1/3 of his data to worker 1
//! Worker 1 scatters 2/3 of his data to worker 2
//! Number of elements depends on the number of bytes.
//! one RESULT line will be printed for each iteration
//! All iterations use the same generated data.
//! Variable-length elements range between 1 and 100 bytes
template <typename Type>
void ConductExperiment(uint64_t bytes, int iterations,
                       api::Context& ctx0, api::Context& ctx1, api::Context& ctx2,
                       const std::string& type_as_string) {

    // prepare file with random data
    auto data0 = generate<Type>(bytes / 2, 1, 100);
    auto data1 = generate<Type>(bytes / 2, 1, 100);
    std::vector<data::File> files;
    {
        files.emplace_back(ctx0.GetFile());
        auto writer0 = files[0].GetWriter();
        for (auto& d : data0)
            writer0(d);

        files.emplace_back(ctx1.GetFile());
        auto writer1 = files[1].GetWriter();
        for (auto& d : data1)
            writer1(d);

        files.emplace_back(ctx2.GetFile());
        auto writer2 = files[2].GetWriter();
    }

    // worker 0 and worker 1 hold 50% each
    // worker 0 keeps 2/3 of his data, sends 1/3 to worker 1
    // worker 1 keeps first 1/3 of his data, sends 2/3 to worker 2
    // worker 2 receives 2/3 from worker 1
    // afterwards everybody holds 33% of the data
    std::vector<std::vector<size_t> > offsets;
    offsets.push_back({ (size_t)(2 * data0.size() / 3), data0.size(), data0.size() });
    offsets.push_back({ 0, (size_t)(data1.size() / 3), data1.size() });
    offsets.push_back({ 0, 0, 0 });

    std::vector<std::shared_ptr<data::Channel> > channels;
    channels.push_back(ctx0.GetNewChannel());
    channels.push_back(ctx1.GetNewChannel());
    channels.push_back(ctx2.GetNewChannel());

    std::vector<StatsTimer<true> > read_timers(3);
    std::vector<StatsTimer<true> > write_timers(3);

    common::ThreadPool pool;
    for (int i = 0; i < iterations; i++) {
        for (int id = 0; id < 3; id++) {
            pool.Enqueue([&files, &channels, &offsets, &read_timers, &write_timers, id]() {
                             write_timers[id].Start();
                             channels[id]->Scatter<Type>(files[id], offsets[id]);
                             write_timers[id].Stop();
                             auto reader = channels[id]->OpenConcatReader(true);
                             read_timers[id].Start();
                             while (reader.HasNext()) {
                                 reader.Next<Type>();
                             }
                             read_timers[id].Stop();
                         });
        }
        pool.LoopUntilEmpty();
        std::cout << "RESULT"
                  << " datatype=" << type_as_string
                  << " size=" << bytes
                  << " write_time_worker0=" << write_timers[0].Microseconds()
                  << " read_time_worker0=" << read_timers[0].Microseconds()
                  << " write_time_worker1=" << write_timers[1].Microseconds()
                  << " read_time_worker1=" << read_timers[1].Microseconds()
                  << " write_time_worker2=" << write_timers[2].Microseconds()
                  << " read_time_worker2=" << read_timers[2].Microseconds()
                  << std::endl;
    }
}

int main(int argc, const char** argv) {
    common::ThreadPool connect_pool;
    std::vector<std::string> endpoints;
    endpoints.push_back("127.0.0.1:8000");
    endpoints.push_back("127.0.0.1:8001");
    endpoints.push_back("127.0.0.1:8002");

    std::unique_ptr<api::HostContext> host_ctx1, host_ctx2, host_ctx3;
    connect_pool.Enqueue(
        [&host_ctx1, &endpoints]() {
            host_ctx1 = std::make_unique<api::HostContext>(0, endpoints, 1);
        });
    connect_pool.Enqueue(
        [&host_ctx2, &endpoints]() {
            host_ctx2 = std::make_unique<api::HostContext>(1, endpoints, 1);
        });
    connect_pool.Enqueue(
        [&host_ctx3, &endpoints]() {
            host_ctx3 = std::make_unique<api::HostContext>(2, endpoints, 1);
        });
    connect_pool.LoopUntilEmpty();

<<<<<<< HEAD
    data::BlockPool blockpool1(nullptr, nullptr);
    data::BlockPool blockpool2(nullptr, nullptr);
    data::BlockPool blockpool3(nullptr, nullptr);
    mem::Manager mem_manager(nullptr, "Global");

    data::Multiplexer multiplexer1(blockpool1, 1, net_manager1->GetDataGroup());
    data::Multiplexer multiplexer2(blockpool2, 1, net_manager2->GetDataGroup());
    data::Multiplexer multiplexer3(blockpool3, 1, net_manager3->GetDataGroup());

    net::FlowControlChannelManager flow_manager1(net_manager1->GetFlowGroup(), 1);
    net::FlowControlChannelManager flow_manager2(net_manager2->GetFlowGroup(), 1);
    net::FlowControlChannelManager flow_manager3(net_manager3->GetFlowGroup(), 1);

    api::Context ctx1(mem_manager, *net_manager1, flow_manager1,
                      blockpool1, multiplexer1, 1, 0);
    api::Context ctx2(mem_manager, *net_manager2, flow_manager2,
                      blockpool2, multiplexer2, 1, 0);
    api::Context ctx3(mem_manager, *net_manager3, flow_manager3,
                      blockpool3, multiplexer3, 1, 0);

=======
    api::Context ctx1(*host_ctx1, 0);
    api::Context ctx2(*host_ctx2, 0);
    api::Context ctx3(*host_ctx3, 0);
>>>>>>> 4277b67f
    common::NameThisThread("benchmark");

    common::CmdlineParser clp;
    clp.SetDescription("thrill::data benchmark for disk I/O");
    clp.SetAuthor("Tobias Sturm <mail@tobiassturm.de>");
    int iterations;
    uint64_t bytes;
    std::string type;
    clp.AddBytes('b', "bytes", bytes, "number of bytes to process");
    clp.AddParamInt("n", iterations, "Iterations");
    clp.AddParamString("type", type,
                       "data type (int, string, pair, triple)");
    if (!clp.Process(argc, argv)) return -1;

    if (type == "int")
        ConductExperiment<int>(bytes, iterations, ctx1, ctx2, ctx3, type);
    if (type == "string")
        ConductExperiment<std::string>(bytes, iterations, ctx1, ctx2, ctx3, type);
    if (type == "pair")
        ConductExperiment<std::pair<std::string, int> >(bytes, iterations, ctx1, ctx2, ctx3, type);
    if (type == "triple")
        ConductExperiment<std::tuple<std::string, int, std::string> >(bytes, iterations, ctx1, ctx2, ctx3, type);
}

/******************************************************************************/<|MERGE_RESOLUTION|>--- conflicted
+++ resolved
@@ -126,32 +126,9 @@
         });
     connect_pool.LoopUntilEmpty();
 
-<<<<<<< HEAD
-    data::BlockPool blockpool1(nullptr, nullptr);
-    data::BlockPool blockpool2(nullptr, nullptr);
-    data::BlockPool blockpool3(nullptr, nullptr);
-    mem::Manager mem_manager(nullptr, "Global");
-
-    data::Multiplexer multiplexer1(blockpool1, 1, net_manager1->GetDataGroup());
-    data::Multiplexer multiplexer2(blockpool2, 1, net_manager2->GetDataGroup());
-    data::Multiplexer multiplexer3(blockpool3, 1, net_manager3->GetDataGroup());
-
-    net::FlowControlChannelManager flow_manager1(net_manager1->GetFlowGroup(), 1);
-    net::FlowControlChannelManager flow_manager2(net_manager2->GetFlowGroup(), 1);
-    net::FlowControlChannelManager flow_manager3(net_manager3->GetFlowGroup(), 1);
-
-    api::Context ctx1(mem_manager, *net_manager1, flow_manager1,
-                      blockpool1, multiplexer1, 1, 0);
-    api::Context ctx2(mem_manager, *net_manager2, flow_manager2,
-                      blockpool2, multiplexer2, 1, 0);
-    api::Context ctx3(mem_manager, *net_manager3, flow_manager3,
-                      blockpool3, multiplexer3, 1, 0);
-
-=======
     api::Context ctx1(*host_ctx1, 0);
     api::Context ctx2(*host_ctx2, 0);
     api::Context ctx3(*host_ctx3, 0);
->>>>>>> 4277b67f
     common::NameThisThread("benchmark");
 
     common::CmdlineParser clp;
