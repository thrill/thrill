/*******************************************************************************
 * benchmarks/data/channel_scatter.cpp
 *
 * Part of Project c7a.
 *
 * Copyright (C) 2015 Tobias Sturm <mail@tobiassturm.de>
 *
 * This file has no license. Only Chunk Norris can compile it.
 ******************************************************************************/

#include <c7a/api/context.hpp>
#include <c7a/common/cmdline_parser.hpp>
#include <c7a/common/logger.hpp>
#include <c7a/common/thread_pool.hpp>

#include <iostream>
#include <random>
#include <string>
#include <tuple>
#include <utility>
#include <vector>

#include "data_generators.hpp"

using namespace c7a; // NOLINT
using common::StatsTimer;

//! Creates three threads / workers that work with three context instances
//! Worker 0 and 1 hold 50% of the DIA each
//! Data is scattered such that worker 0 transfers 1/3 of his data to worker 1
//! Worker 1 scatters 2/3 of his data to worker 2
//! Number of elements depends on the number of bytes.
//! one RESULT line will be printed for each iteration
//! All iterations use the same generated data.
//! Variable-length elements range between 1 and 100 bytes
template <typename Type>
<<<<<<< HEAD
void ConductExperiment(uint64_t bytes, int iterations,
                       api::Context& ctx0, api::Context& ctx1, api::Context& ctx2,
                       const std::string& type_as_string) {
    using namespace c7a::common;
=======
void ConductExperiment(uint64_t bytes, int iterations, api::Context& ctx0, api::Context& ctx1, api::Context& ctx2, const std::string& type_as_string) {
>>>>>>> 23c5e138

    // prepare file with random data
    auto data0 = generate<Type>(bytes / 2, 1, 100);
    auto data1 = generate<Type>(bytes / 2, 1, 100);
<<<<<<< HEAD
    std::vector<c7a::data::File> files;
=======
    std::vector<data::File> files(3);
>>>>>>> 23c5e138
    {
        files.emplace_back(ctx0.GetFile());
        auto writer0 = files[0].GetWriter();
        for (auto& d : data0)
            writer0(d);

        files.emplace_back(ctx1.GetFile());
        auto writer1 = files[1].GetWriter();
        for (auto& d : data1)
            writer1(d);

        files.emplace_back(ctx2.GetFile());
        auto writer2 = files[2].GetWriter();
    }

    // worker 0 and worker 1 hold 50% each
    // worker 0 keeps 2/3 of his data, sends 1/3 to worker 1
    // worker 1 keeps first 1/3 of his data, sends 2/3 to worker 2
    // worker 2 receives 2/3 from worker 1
    // afterwards everybody holds 33% of the data
    std::vector<std::vector<size_t> > offsets;
    offsets.push_back({ (size_t)(2 * data0.size() / 3), data0.size(), data0.size() });
    offsets.push_back({ 0, (size_t)(data1.size() / 3), data1.size() });
    offsets.push_back({ 0, 0, 0 });

    std::vector<std::shared_ptr<data::Channel> > channels;
    channels.push_back(ctx0.GetNewChannel());
    channels.push_back(ctx1.GetNewChannel());
    channels.push_back(ctx2.GetNewChannel());

    std::vector<StatsTimer<true> > read_timers(3);
    std::vector<StatsTimer<true> > write_timers(3);

    common::ThreadPool pool;
    for (int i = 0; i < iterations; i++) {
        for (int id = 0; id < 3; id++) {
            pool.Enqueue([&files, &channels, &offsets, &read_timers, &write_timers, id]() {
                             write_timers[id].Start();
                             channels[id]->Scatter<Type>(files[id], offsets[id]);
                             write_timers[id].Stop();
                             auto reader = channels[id]->OpenReader();
                             read_timers[id].Start();
                             while (reader.HasNext()) {
                                 reader.Next<Type>();
                             }
                             read_timers[id].Stop();
                         });
        }
        pool.LoopUntilEmpty();
        std::cout << "RESULT"
                  << " datatype=" << type_as_string
                  << " size=" << bytes
                  << " write_time_worker0=" << write_timers[0].Microseconds()
                  << " read_time_worker0=" << read_timers[0].Microseconds()
                  << " write_time_worker1=" << write_timers[1].Microseconds()
                  << " read_time_worker1=" << read_timers[1].Microseconds()
                  << " write_time_worker2=" << write_timers[2].Microseconds()
                  << " read_time_worker2=" << read_timers[2].Microseconds()
                  << std::endl;
    }
}

int main(int argc, const char** argv) {
    common::ThreadPool connect_pool;
    std::vector<std::string> endpoints;
    endpoints.push_back("127.0.0.1:8000");
    endpoints.push_back("127.0.0.1:8001");
    endpoints.push_back("127.0.0.1:8002");

    std::unique_ptr<net::Manager> net_manager1, net_manager2, net_manager3;
    connect_pool.Enqueue(
        [&net_manager1, &endpoints]() {
            net_manager1 = std::make_unique<net::Manager>(0, endpoints);
        });
    connect_pool.Enqueue(
        [&net_manager2, &endpoints]() {
            net_manager2 = std::make_unique<net::Manager>(1, endpoints);
        });
    connect_pool.Enqueue(
        [&net_manager3, &endpoints]() {
            net_manager3 = std::make_unique<net::Manager>(2, endpoints);
        });
    connect_pool.LoopUntilEmpty();

    data::BlockPool blockpool1(nullptr);
    data::BlockPool blockpool2(nullptr);
    data::BlockPool blockpool3(nullptr);

    data::Multiplexer multiplexer1(blockpool1, 1, net_manager1->GetDataGroup());
    data::Multiplexer multiplexer2(blockpool2, 1, net_manager2->GetDataGroup());
    data::Multiplexer multiplexer3(blockpool3, 1, net_manager3->GetDataGroup());

    net::FlowControlChannelManager flow_manager1(net_manager1->GetFlowGroup(), 1);
    net::FlowControlChannelManager flow_manager2(net_manager2->GetFlowGroup(), 1);
    net::FlowControlChannelManager flow_manager3(net_manager3->GetFlowGroup(), 1);

    api::Context ctx1(*net_manager1, flow_manager1, blockpool1, multiplexer1, 1, 0);
    api::Context ctx2(*net_manager2, flow_manager2, blockpool2, multiplexer2, 1, 0);
    api::Context ctx3(*net_manager3, flow_manager3, blockpool3, multiplexer3, 1, 0);
    common::NameThisThread("benchmark");

    common::CmdlineParser clp;
    clp.SetDescription("c7a data benchmark for disk I/O");
    clp.SetAuthor("Tobias Sturm <mail@tobiassturm.de>");
    int iterations;
    uint64_t bytes;
    std::string type;
    clp.AddBytes('b', "bytes", bytes, "number of bytes to process");
    clp.AddParamInt("n", iterations, "Iterations");
    clp.AddParamString("type", type,
                       "data type (int, string, pair, triple)");
    if (!clp.Process(argc, argv)) return -1;

    if (type == "int")
        ConductExperiment<int>(bytes, iterations, ctx1, ctx2, ctx3, type);
    if (type == "string")
        ConductExperiment<std::string>(bytes, iterations, ctx1, ctx2, ctx3, type);
    if (type == "pair")
        ConductExperiment<std::pair<std::string, int> >(bytes, iterations, ctx1, ctx2, ctx3, type);
    if (type == "triple")
        ConductExperiment<std::tuple<std::string, int, std::string> >(bytes, iterations, ctx1, ctx2, ctx3, type);
}

/******************************************************************************/<|MERGE_RESOLUTION|>--- conflicted
+++ resolved
@@ -34,23 +34,14 @@
 //! All iterations use the same generated data.
 //! Variable-length elements range between 1 and 100 bytes
 template <typename Type>
-<<<<<<< HEAD
 void ConductExperiment(uint64_t bytes, int iterations,
                        api::Context& ctx0, api::Context& ctx1, api::Context& ctx2,
                        const std::string& type_as_string) {
-    using namespace c7a::common;
-=======
-void ConductExperiment(uint64_t bytes, int iterations, api::Context& ctx0, api::Context& ctx1, api::Context& ctx2, const std::string& type_as_string) {
->>>>>>> 23c5e138
 
     // prepare file with random data
     auto data0 = generate<Type>(bytes / 2, 1, 100);
     auto data1 = generate<Type>(bytes / 2, 1, 100);
-<<<<<<< HEAD
-    std::vector<c7a::data::File> files;
-=======
-    std::vector<data::File> files(3);
->>>>>>> 23c5e138
+    std::vector<data::File> files;
     {
         files.emplace_back(ctx0.GetFile());
         auto writer0 = files[0].GetWriter();
