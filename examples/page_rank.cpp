/*******************************************************************************
 * examples/page_rank.cpp
 *
 * Part of Project c7a.
 *
 *
 * This file has no license. Only Chunk Norris can compile it.
 ******************************************************************************/

#include <c7a/api/cache.hpp>
#include <c7a/api/collapse.hpp>
#include <c7a/api/read_lines.hpp>
#include <c7a/api/reduce_to_index.hpp>
#include <c7a/api/size.hpp>
#include <c7a/api/sum.hpp>
#include <c7a/api/write_lines_many.hpp>
#include <c7a/api/zip.hpp>
#include <c7a/common/cmdline_parser.hpp>
#include <c7a/common/string.hpp>

#include <random>
#include <string>
#include <thread>
#include <tuple>
#include <vector>

using c7a::DIARef;
using c7a::Context;

//! The PageRank user program
void page_rank(Context& ctx) {

    static const double s = 0.85;

    using PageWithLinks = std::tuple<int, std::vector<int> >;
    using PageWithRank = std::tuple<int, double>;
    using Page = std::tuple<int, double, std::vector<int> >;

    auto key_page_with_rank = [](PageWithRank in) {
                                  return (size_t)std::get<0>(in);
                              };

    auto links = ReadLines(ctx, "pagerank.in")
                 .Map([](const std::string& line) {
                          auto splitted = c7a::common::split(line, " ");

                          std::vector<int> links;
                          links.reserve(splitted.size() - 1);
                          for (size_t i = 1; i < splitted.size(); i++) {
                              links.push_back(std::stoi(splitted[i]));
                          }
                          return std::make_tuple(std::stoi(splitted[0]), links);
                      });

    auto size = links.Size();

    DIARef<PageWithRank> ranks =
        links
        .Map([](PageWithLinks input) {
                 return std::make_tuple(std::get<0>(input), 1.0);
             })
        .Collapse();

    for (size_t i = 1; i <= 10; ++i) {
        std::cout << "Iteration: " << i << std::endl;

        auto pages =
            links
            .Zip(ranks, [](PageWithLinks first, PageWithRank second) {
                     return std::make_tuple(std::get<0>(first),
                                            std::get<1>(second),
                                            std::get<1>(first));
                 });

        auto contribs =
            pages
            .FlatMap<PageWithRank>(
                [](Page page, auto emit) {
                    std::vector<int> urls = std::get<2>(page);
                    double rank = std::get<1>(page);
                    int num_urls = urls.size();
                    for (int url : urls) {
                        emit(std::make_tuple(url, rank / num_urls));
                    }
                    emit(std::make_tuple(std::get<0>(page), 0.0));
                });

        double dangling_sum =
            pages
            .Filter([](Page input) {
                        int num_urls = std::get<2>(input).size();
                        return (num_urls == 0);
                    })
            .Map([](Page page) {
                     return std::get<1>(page);
                 })
            .Sum([](double first, double second) {
                     return first + second;
                 });

        ranks =
            contribs
            .ReduceToIndex(
                key_page_with_rank,
                [](PageWithRank rank1, PageWithRank rank2) {
                    return std::make_tuple(
                        std::get<0>(rank1),
                        std::get<1>(rank1) + std::get<1>(rank2));
                },
                size - 1)
            .Map([&dangling_sum](PageWithRank input) {
                     int url = std::get<0>(input);
                     double rank = std::get<1>(input);
                     return std::make_tuple(url, rank * s + dangling_sum * s + (1 - s));
                 })
            .Collapse();
    }

    ranks.Map([](const PageWithRank& item) {
                  return std::to_string(std::get<0>(item))
                  + ": " + std::to_string(std::get<1>(item));
              }).
<<<<<<< HEAD
    WriteLinesMany("pagerank_" + std::to_string(ctx.rank()) + ".out");
=======
    WriteToFileSystem("pagerank_" + std::to_string(ctx.my_rank()) + ".out");
>>>>>>> 5c96e309
}

int main(int argc, char* argv[]) {
    return c7a::api::Run(page_rank);
}

/******************************************************************************/<|MERGE_RESOLUTION|>--- conflicted
+++ resolved
@@ -120,11 +120,7 @@
                   return std::to_string(std::get<0>(item))
                   + ": " + std::to_string(std::get<1>(item));
               }).
-<<<<<<< HEAD
-    WriteLinesMany("pagerank_" + std::to_string(ctx.rank()) + ".out");
-=======
-    WriteToFileSystem("pagerank_" + std::to_string(ctx.my_rank()) + ".out");
->>>>>>> 5c96e309
+    WriteLinesMany("pagerank_" + std::to_string(ctx.my_rank()) + ".out");
 }
 
 int main(int argc, char* argv[]) {
